"""
RL Environment for Traffic Signal Control.

This module implements the OpenAI Gymnasium environment that interfaces
with SUMO simulation for reinforcement learning training.
"""

import argparse
import logging
import os
import shlex
import shutil
import socket
import subprocess
import tempfile
from typing import Dict, Tuple, Any
from pathlib import Path

import gymnasium as gym
import numpy as np
import traci

from .reward import RewardCalculator
from .constants import (
    STATE_NORMALIZATION_MIN, STATE_NORMALIZATION_MAX,
    EDGE_FEATURES_COUNT, JUNCTION_FEATURES_COUNT,
    ACTIONS_PER_INTERSECTION, PHASE_DURATION_OPTIONS,
    MIN_PHASE_DURATION, MAX_PHASE_DURATION, MIN_GREEN_TIME, MAX_GREEN_TIME,
    MEASUREMENT_INTERVAL_STEPS,
    MAX_DENSITY_VEHICLES_PER_METER, MAX_FLOW_VEHICLES_PER_SECOND,
    CONGESTION_WAITING_TIME_THRESHOLD, NUM_TRAFFIC_LIGHT_PHASES, NUM_PHASE_DURATION_OPTIONS,
    DEFAULT_INITIAL_STEP, DEFAULT_INITIAL_TIME, DEFAULT_FALLBACK_VALUE, DEFAULT_OBSERVATION_PADDING,
    RL_PHASE_ONLY_MODE, RL_FIXED_PHASE_DURATION, RL_ACTIONS_PER_INTERSECTION_PHASE_ONLY,
    PROGRESSIVE_BONUS_ENABLED,
    REWARD_THROUGHPUT_PER_VEHICLE, REWARD_WAITING_TIME_PENALTY_WEIGHT,
    REWARD_EXCESSIVE_WAITING_PENALTY, REWARD_EXCESSIVE_WAITING_THRESHOLD,
    REWARD_SPEED_REWARD_FACTOR, REWARD_SPEED_NORMALIZATION,
    REWARD_BOTTLENECK_PENALTY_PER_EDGE, REWARD_INSERTION_BONUS, REWARD_INSERTION_THRESHOLD
)
from .vehicle_tracker import VehicleTracker
from src.pipeline.pipeline_factory import PipelineFactory
from src.args.parser import create_argument_parser

# Import Tree Method constants for cost-based reward calculation
from src.traffic_control.decentralized_traffic_bottlenecks.shared.config import (
    MAX_DENSITY, MIN_VELOCITY, M, L
)


class TrafficControlEnv(gym.Env):
    """
    OpenAI Gymnasium environment for network-wide traffic signal control.

    Implements the environment design from RL_DISCUSSION.md:
    - State: Macroscopic traffic indicators (speed, density, flow, congestion)
    - Action: Phase + duration selection for all intersections
    - Reward: Individual vehicle penalties + throughput bonuses
    """

    @classmethod
    def from_args(cls, args):
        """Create environment from argparse Namespace object.

        Args:
            args: Parsed argparse Namespace with simulation parameters

        Returns:
            TrafficControlEnv: Initialized environment
        """
        # Convert args to parameter string with proper quoting
        env_params_list = []

        # Skip RL-specific and internal args
        skip_keys = {
            'traffic_control', 'rl_model_path', 'gui', 'quiet', 'verbose',
            'bottleneck_detection_interval', 'atlcs_interval', 'tree_method_interval',
            'tree_method_sample',
            # Skip internal seed cache attributes added by multi_seed_utils
            '_network_seed', '_private_traffic_seed', '_public_traffic_seed'
        }

        for key, value in vars(args).items():
            if value is not None and key not in skip_keys:
                # Convert underscores to hyphens for CLI compatibility
                cli_key = key.replace('_', '-')

                if isinstance(value, bool):
                    if value:
                        env_params_list.append(f"--{cli_key}")
                else:
                    # Convert floats to ints if they're whole numbers
                    if isinstance(value, float) and value.is_integer():
                        value_str = str(int(value))
                    else:
                        value_str = str(value)

                    # Use shlex.quote to properly handle spaces and special characters
                    env_params_list.append(
                        f"--{cli_key} {shlex.quote(value_str)}")

        env_params_string = ' '.join(env_params_list)

        return cls(env_params_string)

    @classmethod
    def from_namespace(cls, args, minimal=False):
        """Create environment from argparse Namespace without running pipeline.

        Args:
            args: Parsed argparse Namespace with simulation parameters
            minimal: If True, create minimal env for inference (no pipeline)

        Returns:
            TrafficControlEnv: Initialized environment
        """
        # Create instance without calling __init__
        instance = cls.__new__(cls)
        gym.Env.__init__(instance)

        # Extract key parameters directly from args
        # FIX: Account for junctions_to_remove in intersection count
        from src.network.generate_grid import parse_junctions_to_remove

        grid_dimension = int(args.grid_dimension)
        junctions_remove_input = getattr(args, 'junctions_to_remove', '0')
        is_list, junction_ids, remove_count = parse_junctions_to_remove(junctions_remove_input)
        instance.num_intersections = (grid_dimension * grid_dimension) - remove_count
        instance.num_vehicles = args.num_vehicles
        instance.end_time = args.end_time
        instance.workspace = getattr(args, 'workspace', 'workspace')
        instance.cli_args = vars(args)

        # Cycle length management
        from .constants import DEFAULT_CYCLE_LENGTH, MIN_PHASE_DURATION, MAX_CYCLE_LENGTH
        instance.cycle_lengths = getattr(args, 'rl_cycle_lengths', [DEFAULT_CYCLE_LENGTH])
        instance.cycle_strategy = getattr(args, 'rl_cycle_strategy', 'fixed')
        instance.current_cycle_length = instance.cycle_lengths[0]
        instance.min_phase_time = MIN_PHASE_DURATION
        instance.decision_count = 0
        instance.current_schedules = {}
        instance.cycle_start_step = 0

        # Calculate state vector size dynamically by getting actual network dimensions
        # This ensures observation space matches the actual edge count after edge splitting
        from .constants import (
            RL_DYNAMIC_EDGE_FEATURES_COUNT, RL_DYNAMIC_JUNCTION_FEATURES_COUNT,
            RL_DYNAMIC_NETWORK_FEATURES_COUNT, RL_USE_CONTINUOUS_ACTIONS, RL_ACTIONS_PER_JUNCTION
        )

        # Get actual edge and junction counts by temporarily generating the network
        actual_edge_count, actual_junction_count = instance._get_actual_network_dimensions()

        instance.state_vector_size = (actual_edge_count * RL_DYNAMIC_EDGE_FEATURES_COUNT +
                                      actual_junction_count * RL_DYNAMIC_JUNCTION_FEATURES_COUNT +
                                      RL_DYNAMIC_NETWORK_FEATURES_COUNT +
                                      1)  # +1 for normalized cycle_length

        # Define observation space
        instance.observation_space = gym.spaces.Box(
            low=STATE_NORMALIZATION_MIN,
            high=STATE_NORMALIZATION_MAX + 0.01,
            shape=(instance.state_vector_size,),
            dtype=np.float32
        )

        # Define action space
        if RL_USE_CONTINUOUS_ACTIONS:
            # Use finite bounds for PPO compatibility
            # Actions are logits that get normalized via softmax
            # Range of -10 to +10 covers practical spectrum (exp(-10) ≈ 0%, exp(+10) ≈ 100%)
            instance.action_space = gym.spaces.Box(
                low=-10.0,
                high=10.0,
                shape=(instance.num_intersections * RL_ACTIONS_PER_JUNCTION,),
                dtype=np.float32
            )
        elif RL_PHASE_ONLY_MODE:
            instance.action_space = gym.spaces.MultiDiscrete(
                [NUM_TRAFFIC_LIGHT_PHASES] * instance.num_intersections)
        else:
            instance.action_space = gym.spaces.MultiDiscrete(
                [NUM_TRAFFIC_LIGHT_PHASES, NUM_PHASE_DURATION_OPTIONS] * instance.num_intersections)

        # Initialize simulation state (match __init__ exactly)
        instance.current_step = DEFAULT_INITIAL_STEP
        instance.episode_start_time = DEFAULT_INITIAL_TIME
        instance.workspace_dir = None
        instance.vehicle_tracker = None
        instance.junction_ids = []
        instance.edge_ids = []

        # TraCI connection state
        instance.traci_connected = False
        instance.traci_port = None

        # Tree Method traffic analyzer
        instance.traffic_analyzer = None

        # For minimal inference mode, don't run pipeline - controller will handle TraCI
        # if minimal:
        #     import logging
        #     logger = logging.getLogger(__name__)
        #     logger.info(
        #         "Created minimal TrafficControlEnv for inference (no pipeline)")

        return instance

    def __init__(self, env_params_string: str, episode_number: int = 0,
                 cycle_lengths: list = None, cycle_strategy: str = 'fixed',
                 network_path: str = None, network_dimensions: tuple = None):
        """Initialize the traffic control environment.

        Args:
            env_params_string: Raw parameter string for environment (e.g., "--network-seed 42 --grid_dimension 5 ...")
            episode_number: Episode number for reward logging (0 = auto-increment)
            cycle_lengths: List of cycle lengths in seconds (default: [90])
            cycle_strategy: How to select cycle length ('fixed', 'random', 'sequential', 'adaptive')
            network_path: Path to pre-generated network files for reuse (if None, generates fresh network each episode)
            network_dimensions: Pre-computed (edge_count, junction_count) to skip network generation during init
        """
        super().__init__()
        from .constants import DEFAULT_CYCLE_LENGTH, MIN_PHASE_DURATION

        # Parse parameter string into CLI args
        parser = create_argument_parser()
        args_list = shlex.split(env_params_string)
        self.cli_args = vars(parser.parse_args(args_list))

        # Store network path for reuse (if provided)
        self.network_path = network_path

        # Extract key parameters from CLI args
        from src.network.generate_grid import parse_junctions_to_remove

        grid_dimension = int(self.cli_args['grid_dimension'])

        # Account for junctions_to_remove in intersection count
        junctions_remove_input = self.cli_args.get('junctions_to_remove', '0')
        is_list, junction_ids, remove_count = parse_junctions_to_remove(junctions_remove_input)
        self.num_intersections = (grid_dimension * grid_dimension) - remove_count

        self.num_vehicles = self.cli_args['num_vehicles']
        self.end_time = self.cli_args['end_time']
        self.workspace = self.cli_args.get('workspace', 'workspace')

        # Cycle length management for variable duration control
        self.cycle_lengths = cycle_lengths if cycle_lengths else [DEFAULT_CYCLE_LENGTH]
        self.cycle_strategy = cycle_strategy
        self.current_cycle_length = self.cycle_lengths[0]
        self.min_phase_time = MIN_PHASE_DURATION
        self.decision_count = 0  # Track number of decisions for sequential strategy
        self.current_schedules = {}  # Store phase schedules for current cycle
        self.cycle_start_step = 0  # Track when current cycle started

<<<<<<< HEAD
        # Calculate state vector size dynamically by generating network temporarily
=======
        # Calculate state vector size dynamically
>>>>>>> ca937cbf
        # This ensures observation space matches actual edge count after edge splitting
        from .constants import (
            RL_DYNAMIC_EDGE_FEATURES_COUNT, RL_DYNAMIC_JUNCTION_FEATURES_COUNT,
            RL_DYNAMIC_NETWORK_FEATURES_COUNT
        )

<<<<<<< HEAD
        # Generate network temporarily to get actual edge count
        actual_edge_count, actual_junction_count = self._get_actual_network_dimensions()
=======
        # Use pre-computed dimensions if provided, otherwise generate network temporarily
        if network_dimensions:
            actual_edge_count, actual_junction_count = network_dimensions
            print(f"[ENV] Using provided dimensions: {actual_edge_count} edges, {actual_junction_count} junctions", flush=True)
        else:
            actual_edge_count, actual_junction_count = self._get_actual_network_dimensions()
>>>>>>> ca937cbf

        self.state_vector_size = (actual_edge_count * RL_DYNAMIC_EDGE_FEATURES_COUNT +
                                  actual_junction_count * RL_DYNAMIC_JUNCTION_FEATURES_COUNT +
                                  RL_DYNAMIC_NETWORK_FEATURES_COUNT +
                                  1)  # +1 for normalized cycle_length

        # Define observation space: normalized state vector [0, 1]
        # State includes traffic features (edges) + signal features (junctions) + cycle_length
        state_size = self.state_vector_size
        self.observation_space = gym.spaces.Box(
            low=STATE_NORMALIZATION_MIN,
            # Add tolerance for floating point precision
            high=STATE_NORMALIZATION_MAX + 0.01,
            shape=(state_size,),
            dtype=np.float32
        )

        # Define action space based on control mode
        from .constants import RL_USE_CONTINUOUS_ACTIONS, RL_ACTIONS_PER_JUNCTION

        if RL_USE_CONTINUOUS_ACTIONS:
            # Duration-based control: continuous actions for phase duration proportions
            # Each intersection outputs 4 values (one per phase) that will be converted to durations via softmax
            # Shape: (num_intersections * 4,) - continuous values from neural network
            # Use finite bounds for PPO compatibility
            # Range of -10 to +10 covers practical spectrum (exp(-10) ≈ 0%, exp(+10) ≈ 100%)
            self.action_space = gym.spaces.Box(
                low=-10.0,
                high=10.0,
                shape=(self.num_intersections * RL_ACTIONS_PER_JUNCTION,),
                dtype=np.float32
            )
        elif RL_PHASE_ONLY_MODE:
            # Phase-only control: discrete actions for phase selection per intersection
            # Each intersection: [phase_id] only
            # Temporarily use default, will be updated in _start_sumo_simulation
            self.action_space = gym.spaces.MultiDiscrete(
                [NUM_TRAFFIC_LIGHT_PHASES] * self.num_intersections)
        else:
            # Legacy phase + duration control: discrete actions for phase + duration per intersection
            # Each intersection: [phase_id, duration_index]
            # Temporarily use default, will be updated in _start_sumo_simulation
            self.action_space = gym.spaces.MultiDiscrete(
                [NUM_TRAFFIC_LIGHT_PHASES, NUM_PHASE_DURATION_OPTIONS] * self.num_intersections)

        # Initialize simulation state
        self.current_step = DEFAULT_INITIAL_STEP
        self.episode_start_time = DEFAULT_INITIAL_TIME
        self.workspace_dir = None
        self.vehicle_tracker = None
        self.junction_ids = []
        self.edge_ids = []

        # TraCI connection state
        self.traci_connected = False
        self.traci_port = None  # Will be dynamically assigned

        # Tree Method traffic analyzer (initialized after network topology is known)
        self.traffic_analyzer = None

        # Reward analysis logging
        self.reward_calculator = None
        self.episode_number = episode_number  # Track episode for log filenames

    def reset(self, seed=None, options=None):
        """Reset the environment to start a new episode.

        Args:
            seed: Random seed for episode generation (CRITICAL for RL training diversity)

        Returns:
            observation: Initial state observation
            info: Additional information dictionary
        """
        # CRITICAL: Use the seed to create episode variation
        # Without this, all episodes are identical → all rewards are identical → no learning!
        if seed is not None:
            self.episode_seed = seed
            # Set numpy random seed for reproducibility
            np.random.seed(seed)
        else:
            # Generate random seed if not provided
            self.episode_seed = np.random.randint(0, 2**31 - 1)
            np.random.seed(self.episode_seed)

        # Close any existing TraCI connection
        if self.traci_connected:
            try:
                traci.close()
            except:
                pass
            self.traci_connected = False

        # Create workspace directory for this episode
        if self.cli_args and 'workspace' in self.cli_args:
            # Use workspace from CLI args
            self.workspace_dir = self.cli_args['workspace']
            os.makedirs(self.workspace_dir, exist_ok=True)
        else:
            # Create temporary workspace if not specified
            self.workspace_dir = tempfile.mkdtemp(prefix="rl_episode_")

        # Generate SUMO configuration using existing pipeline
        self._generate_sumo_files()

        # Start SUMO simulation with TraCI
        self._start_sumo_simulation()

        # Initialize vehicle tracker
        self.vehicle_tracker = VehicleTracker()

        # Set total vehicles expected for progressive bonus milestones
        if PROGRESSIVE_BONUS_ENABLED:
            total_vehicles = self._get_total_vehicles_expected()
            if total_vehicles > 0:
                self.vehicle_tracker.set_total_vehicles_expected(
                    total_vehicles)

        # Reset episode state
        self.current_step = DEFAULT_INITIAL_STEP
        self.episode_start_time = DEFAULT_INITIAL_TIME

        # Initialize reward analysis CSV logging
        # Always initialize for demonstration collection tracking
        # Initialize reward calculator with CSV logging
        log_filename = f"reward_analysis_episode_{self.episode_number}.csv"
        self.reward_calculator = RewardCalculator(log_file_path=log_filename)

        logger = logging.getLogger(self.__class__.__name__)
        logger.info(f"Initialized reward analysis logging: {log_filename}")

        # Get initial observation
        observation = self._get_observation()
        info = {'episode_step': self.current_step}

        return observation, info

    def step(self, action):
        """Execute one simulation step with the given action.

        Args:
            action: RL agent's action (duration proportions for all intersections if continuous,
                    or phase indices if discrete)

        Returns:
            observation: New state after action execution
            reward: Reward signal for this step
            terminated: Whether episode has ended
            truncated: Whether episode was truncated
            info: Additional information dictionary
        """
        if not self.traci_connected:
            raise RuntimeError("SUMO simulation not connected")

        # Apply traffic light actions (sets schedule for continuous, or applies phase for discrete)
        self._apply_traffic_light_actions(action)

        # Advance simulation by current cycle length
        from .constants import RL_USE_CONTINUOUS_ACTIONS, MEASUREMENT_INTERVAL_STEPS

        if RL_USE_CONTINUOUS_ACTIONS:
            # Duration-based control: apply scheduled phases throughout cycle
            for t in range(self.current_cycle_length):
                if self.traci_connected:
                    # Apply correct phase based on schedule and time within cycle
                    self._apply_scheduled_phases(t)

                    # Advance SUMO simulation
                    traci.simulationStep()
                    self.current_step += 1

                    # Update vehicle tracker every measurement interval
                    if self.current_step % MEASUREMENT_INTERVAL_STEPS == 0:
                        self.vehicle_tracker.update_vehicles(self.current_step)
        else:
            # Phase-only or legacy control: advance by current cycle length
            for _ in range(self.current_cycle_length):
                if self.traci_connected:
                    traci.simulationStep()
                    self.current_step += 1

                    if self.current_step % MEASUREMENT_INTERVAL_STEPS == 0:
                        self.vehicle_tracker.update_vehicles(self.current_step)

        # Select next cycle length for next decision
        if RL_USE_CONTINUOUS_ACTIONS:
            self._select_next_cycle_length()
            self.decision_count += 1

        # Get new observation
        observation = self._get_observation()

        # Compute reward
        reward = self._compute_reward()

        # Check episode termination
        terminated = self._is_terminated()
        truncated = self._is_truncated()

        info = {
            'episode_step': self.current_step,
            'simulation_time': traci.simulation.getTime() if self.traci_connected else DEFAULT_INITIAL_TIME
        }

        return observation, reward, terminated, truncated, info

    def _get_observation(self):
        """Collect enhanced network state using Tree Method traffic analysis.

        Returns:
            np.array: Normalized state vector containing sophisticated traffic indicators
        """
        # Check if TraCI is already connected (inference mode)
        if not self.traci_connected:
            try:
                # Try to use existing TraCI connection
                test_time = traci.simulation.getTime()
                # If this succeeds, TraCI is connected - use existing connection
                self.traci_connected = True
                self.edge_ids = traci.edge.getIDList()
                self.junction_ids = traci.trafficlight.getIDList()

                logger = logging.getLogger(self.__class__.__name__)

            except Exception:
                # TraCI not connected and we're not in training mode
                logger = logging.getLogger(self.__class__.__name__)
                logger.error(
                    f"=== NO TRACI CONNECTION AVAILABLE ===\nReturning zero observation")
                return np.zeros(self.state_vector_size, dtype=np.float32)

        # Initialize traffic analyzer on first call
        if self.traffic_analyzer is None:
            from .traffic_analysis import RLTrafficAnalyzer
            debug_mode = hasattr(self, '_debug_state') and self._debug_state
            # Get m and l parameters from CLI args
            m = self.cli_args.get('tree_method_m', 0.8)
            l = self.cli_args.get('tree_method_l', 2.8)
            self.traffic_analyzer = RLTrafficAnalyzer(
                self.edge_ids, m, l, debug=debug_mode)

        observation = []

        # Enhanced edge features (6 features per edge using Tree Method analysis)
        edge_count = 0
        edges_processed = []
        for edge_id in self.edge_ids:
            if ':' in edge_id:  # Skip internal edges
                continue
            edge_features = self.traffic_analyzer.get_enhanced_edge_features(
                edge_id)
            observation.extend(edge_features)
            edges_processed.append(edge_id)
            edge_count += 1

        # Enhanced junction features (2 features per junction)
        junction_count = 0
        junction_features_total = []
        for junction_id in self.junction_ids:
            junction_features = self.traffic_analyzer.get_enhanced_junction_features(
                junction_id)
            junction_features_total.extend(junction_features)
            observation.extend(junction_features)
            junction_count += 1

        # Network-level features (5 features)
        network_features = self.traffic_analyzer.get_network_level_features()
        observation.extend(network_features)

        # Cycle length feature (1 feature) - normalized to [0, 1] range
        from .constants import MAX_CYCLE_LENGTH
        normalized_cycle_length = self.current_cycle_length / MAX_CYCLE_LENGTH
        observation.append(normalized_cycle_length)

        # Debug logging for feature construction (only when debug mode is enabled)
        if hasattr(self, '_debug_state') and self._debug_state and self.current_step % 10 == 0:  # Log every 10 steps
            logger = logging.getLogger(self.__class__.__name__)

        # Ensure correct size and return
        expected_size = self.state_vector_size
        if len(observation) < expected_size:
            observation.extend([DEFAULT_OBSERVATION_PADDING]
                               * (expected_size - len(observation)))
        elif len(observation) > expected_size:
            observation = observation[:expected_size]

        # Enhanced state validation and debugging
        observation_array = np.array(observation, dtype=np.float32)

        # Log detailed inspection for first few observations or if debug mode enabled
        if (hasattr(self, '_debug_state') and self._debug_state) or self.current_step < 30:
            if hasattr(self.traffic_analyzer, 'log_detailed_inspection'):
                # Pass actual counts for accurate inspection
                actual_edge_count = len(
                    [e for e in self.edge_ids if ':' not in e])
                actual_junction_count = len(self.junction_ids)

                # Debug: Log the actual counts being used
                # Update the inspection function to pass the correct counts
                inspection = self.traffic_analyzer.inspect_state_vector(
                    observation, actual_edge_count, actual_junction_count)
                if self.current_step < 3:  # Only log detailed inspection for first few steps
                    self.traffic_analyzer.log_detailed_inspection_from_dict(
                        inspection)

        # Validate observation quality
        non_zero_count = np.count_nonzero(observation_array)
        if non_zero_count == 0 and self.current_step > 10:
            logger = logging.getLogger(self.__class__.__name__)
            logger.warning(
                f"Step {self.current_step}: All {len(observation)} features are zero - possible data collection issue")

        return observation_array

    def _calc_k_by_u(self, current_speed_km_h, free_flow_speed_km_h):
        """Calculate density from speed using Greenshields model (Tree Method formula).

        Args:
            current_speed_km_h: Current speed in km/h
            free_flow_speed_km_h: Free-flow speed in km/h

        Returns:
            float: Density in vehicles/km/lane
        """
        return max(
            round(MAX_DENSITY * ((max(1 - (current_speed_km_h / free_flow_speed_km_h), 0) ** (1 - M)) ** (1 / (L - 1)))),
            0
        )

    def _calc_u_by_k(self, current_density, free_flow_speed_km_h):
        """Calculate speed from density using Greenshields model (Tree Method formula).

        Args:
            current_density: Current density in vehicles/km/lane
            free_flow_speed_km_h: Free-flow speed in km/h

        Returns:
            float: Speed in km/h
        """
        return max(
            round(free_flow_speed_km_h * ((1 - (current_density / MAX_DENSITY) ** (L - 1)) ** (1 / (1 - M)))),
            MIN_VELOCITY
        )

    def _calculate_q_max_u(self, free_flow_speed_km_h, num_lanes):
        """Calculate optimal flow speed (q_max_u) using Tree Method's algorithm.

        This is the speed at which traffic flow is maximized for this edge.

        Args:
            free_flow_speed_km_h: Free-flow speed in km/h
            num_lanes: Number of lanes

        Returns:
            float: Optimal flow speed in km/h
        """
        q_max = 0
        q_max_u = -1

        for k in range(MAX_DENSITY):
            u = self._calc_u_by_k(k, free_flow_speed_km_h)
            q = u * k * num_lanes
            if q > q_max:
                q_max = q
                q_max_u = u

        return q_max_u

    def _compute_reward(self):
        """Empirically validated reward based on comparative analysis.

        Uses z-score normalization and Cohen's d-based weights from
        Tree Method vs Fixed timing comparative study.

        Updated 2025-12-07: Removed broken travel time metric, added throughput bonus.

        Returns:
            float: Reward value (higher is better, expected range -1 to +2)
        """
        if not self.vehicle_tracker or not self.reward_calculator:
            return DEFAULT_FALLBACK_VALUE

        # Collect the 3 empirically validated metrics (travel time removed - broken)
        avg_waiting_per_vehicle = self._get_avg_waiting_per_vehicle()
        avg_speed_kmh = self._get_avg_speed_kmh()
        avg_queue_length = self._get_avg_queue_length()
<<<<<<< HEAD

        # Get throughput for bonus (vehicles that completed their trips this step)
        vehicles_arrived = len(traci.simulation.getArrivedIDList())

        # Compute empirical reward using validated function
        reward = self.reward_calculator.compute_empirical_reward(
            avg_waiting_per_vehicle=avg_waiting_per_vehicle,
            avg_speed_kmh=avg_speed_kmh,
            avg_queue_length=avg_queue_length,
            vehicles_arrived_this_step=vehicles_arrived
        )

        # Logging (every 100 steps) - Optional for analysis
        if self.current_step % 100 == 0:
            logger = logging.getLogger(self.__class__.__name__)
            logger.debug(
                f"Step {self.current_step}: "
                f"waiting={avg_waiting_per_vehicle:.2f}s, "
                f"speed={avg_speed_kmh:.2f}km/h, "
                f"queue={avg_queue_length:.2f}, "
                f"arrived={vehicles_arrived}, "
                f"reward={reward:.4f}"
            )

        return reward

    def _get_avg_waiting_per_vehicle(self) -> float:
        """Get average waiting time per vehicle (seconds).

=======

        # Get throughput for bonus (vehicles that completed their trips this step)
        vehicles_arrived = len(traci.simulation.getArrivedIDList())

        # Compute empirical reward using validated function
        reward = self.reward_calculator.compute_empirical_reward(
            avg_waiting_per_vehicle=avg_waiting_per_vehicle,
            avg_speed_kmh=avg_speed_kmh,
            avg_queue_length=avg_queue_length,
            vehicles_arrived_this_step=vehicles_arrived
        )

        # Logging (every 100 steps) - Optional for analysis
        if self.current_step % 100 == 0:
            logger = logging.getLogger(self.__class__.__name__)
            logger.debug(
                f"Step {self.current_step}: "
                f"waiting={avg_waiting_per_vehicle:.2f}s, "
                f"speed={avg_speed_kmh:.2f}km/h, "
                f"queue={avg_queue_length:.2f}, "
                f"arrived={vehicles_arrived}, "
                f"reward={reward:.4f}"
            )

        return reward

    def _get_avg_waiting_per_vehicle(self) -> float:
        """Get average waiting time per vehicle (seconds).

>>>>>>> ca937cbf
        Returns:
            float: Average waiting time across all active vehicles
        """
        if not self.traci_connected:
            return 0.0

        try:
            active_vehicles = traci.vehicle.getIDList()
            if not active_vehicles:
                return 0.0

            total_waiting_time = 0.0
            for vehicle_id in active_vehicles:
                try:
                    waiting_time = traci.vehicle.getWaitingTime(vehicle_id)
                    total_waiting_time += waiting_time
                except Exception:
                    continue

            return total_waiting_time / len(active_vehicles)
        except Exception:
            return 0.0

    def _get_avg_speed_kmh(self) -> float:
        """Get average network speed (km/h).

        Returns:
            float: Average speed across all active vehicles
        """
        if not self.traci_connected:
            return 0.0

        try:
            active_vehicles = traci.vehicle.getIDList()
            if not active_vehicles:
                return 0.0

            total_speed = 0.0
            for vehicle_id in active_vehicles:
                try:
                    speed_ms = traci.vehicle.getSpeed(vehicle_id)
                    total_speed += speed_ms * 3.6  # Convert m/s to km/h
                except Exception:
                    continue

            return total_speed / len(active_vehicles)
        except Exception:
            return 0.0
<<<<<<< HEAD

    def _get_avg_queue_length(self) -> float:
        """Get average queue length (vehicles) across all controlled lanes.

        Matches MetricLogger's lane-level calculation for proper normalization.

        Returns:
            float: Average number of halting vehicles per lane
        """
        if not self.traci_connected:
            return 0.0

        try:
            total_halting = 0.0
            lane_count = 0

            # Iterate through controlled lanes (matching MetricLogger)
            for junction_id in self.junction_ids:
                try:
                    controlled_lanes = traci.trafficlight.getControlledLanes(junction_id)
                    for lane_id in controlled_lanes:
                        halting_count = traci.lane.getLastStepHaltingNumber(lane_id)
                        total_halting += halting_count
                        lane_count += 1
                except Exception:
                    continue

            if lane_count == 0:
                return 0.0

            return total_halting / lane_count
        except Exception:
            return 0.0

    def _get_avg_edge_travel_time(self) -> float:
        """Get average edge travel time (seconds) across all edges.

        Uses SUMO's built-in getTraveltime() to match MetricLogger.

        Returns:
            float: Average travel time per edge
        """
        if not self.traci_connected:
            return 0.0

        try:
            total_travel_time = 0.0
            edge_count = 0

            for edge_id in self.edge_ids:
                if ':' in edge_id:  # Skip internal edges
                    continue

                try:
                    # Use SUMO's built-in travel time (matches MetricLogger)
                    travel_time = traci.edge.getTraveltime(edge_id)
                    total_travel_time += travel_time
                    edge_count += 1
                except Exception:
                    continue

            if edge_count == 0:
                return 0.0

=======

    def _get_avg_queue_length(self) -> float:
        """Get average queue length (vehicles) across all controlled lanes.

        Matches MetricLogger's lane-level calculation for proper normalization.

        Returns:
            float: Average number of halting vehicles per lane
        """
        if not self.traci_connected:
            return 0.0

        try:
            total_halting = 0.0
            lane_count = 0

            # Iterate through controlled lanes (matching MetricLogger)
            for junction_id in self.junction_ids:
                try:
                    controlled_lanes = traci.trafficlight.getControlledLanes(junction_id)
                    for lane_id in controlled_lanes:
                        halting_count = traci.lane.getLastStepHaltingNumber(lane_id)
                        total_halting += halting_count
                        lane_count += 1
                except Exception:
                    continue

            if lane_count == 0:
                return 0.0

            return total_halting / lane_count
        except Exception:
            return 0.0

    def _get_avg_edge_travel_time(self) -> float:
        """Get average edge travel time (seconds) across all edges.

        Uses SUMO's built-in getTraveltime() to match MetricLogger.

        Returns:
            float: Average travel time per edge
        """
        if not self.traci_connected:
            return 0.0

        try:
            total_travel_time = 0.0
            edge_count = 0

            for edge_id in self.edge_ids:
                if ':' in edge_id:  # Skip internal edges
                    continue

                try:
                    # Use SUMO's built-in travel time (matches MetricLogger)
                    travel_time = traci.edge.getTraveltime(edge_id)
                    total_travel_time += travel_time
                    edge_count += 1
                except Exception:
                    continue

            if edge_count == 0:
                return 0.0

>>>>>>> ca937cbf
            return total_travel_time / edge_count
        except Exception:
            return 0.0

    def _is_terminated(self):
        """Check if episode should end naturally.

        Returns:
            bool: True if simulation completed successfully
        """
        if not self.traci_connected:
            return True

        # Check if simulation time reached configured end_time
        current_time = traci.simulation.getTime()
        if current_time >= self.end_time:
            return True

        # Check if all vehicles have completed their journeys
        try:
            active_vehicles = traci.vehicle.getIDList()
            departed_vehicles = traci.simulation.getDepartedIDList()
            arrived_vehicles = traci.simulation.getArrivedIDList()

            # Episode ends when no more vehicles are active and no more will depart
            if len(active_vehicles) == 0 and len(departed_vehicles) == 0:
                return True

        except Exception:
            # If we can't get vehicle info, assume episode should end
            return True

        return False

    def _is_truncated(self):
        """Check if episode should be truncated early.

        Returns:
            bool: True if episode should be cut short (timeout, error, etc.)
        """
        if not self.traci_connected:
            return True

        # Check for SUMO error conditions
        try:
            # Test if TraCI is still responsive
            _ = traci.simulation.getTime()
        except Exception:
            # TraCI connection lost or error occurred
            return True

        # Check for excessive episode length (safety check)
        if self.current_step > self.end_time * 2:
            return True

        return False

    def get_final_statistics(self) -> Dict[str, float]:
        """Get final simulation statistics for reward function evaluation.

        Returns:
            Dict containing:
                - completion_rate: Fraction of vehicles that completed their journey
                - avg_waiting_time: Average waiting time per vehicle (seconds)
                - avg_time_loss: Average time loss per vehicle (seconds)
                - throughput: Vehicles per hour
                - vehicles_arrived: Total number of vehicles that arrived
                - vehicles_loaded: Total number of vehicles loaded into simulation
                - vehicles_inserted: Total number of vehicles that departed
                - insertion_rate: Fraction of loaded vehicles that were inserted
        """
        stats = {
            'completion_rate': 0.0,
            'avg_waiting_time': 0.0,
            'avg_time_loss': 0.0,
            'throughput': 0.0,
            'vehicles_arrived': 0,
            'vehicles_loaded': 0,
            'vehicles_inserted': 0,
            'insertion_rate': 0.0
        }

        if not self.traci_connected:
            return stats

        try:
            # Get vehicle counts
            arrived_list = traci.simulation.getArrivedIDList()
            departed_list = traci.simulation.getDepartedIDList()
            loaded_count = traci.simulation.getLoadedNumber()
            departed_count = traci.simulation.getDepartedNumber()
            arrived_count = traci.simulation.getArrivedNumber()

            # Basic counts
            stats['vehicles_loaded'] = loaded_count
            stats['vehicles_inserted'] = departed_count
            stats['vehicles_arrived'] = arrived_count

            # Completion rate: arrived / loaded
            if loaded_count > 0:
                stats['completion_rate'] = arrived_count / loaded_count

            # Insertion rate: departed / loaded
            if loaded_count > 0:
                stats['insertion_rate'] = departed_count / loaded_count

            # Throughput: vehicles per hour
            simulation_time_hours = traci.simulation.getTime() / 3600.0
            if simulation_time_hours > 0:
                stats['throughput'] = arrived_count / simulation_time_hours

            # Average waiting time and time loss (from arrived vehicles)
            total_waiting_time = 0.0
            total_time_loss = 0.0

            # Get trip info from vehicle tracker if available
            if self.vehicle_tracker and len(self.vehicle_tracker.completed_vehicles) > 0:
                for vehicle_id in self.vehicle_tracker.completed_vehicles:
                    if vehicle_id in self.vehicle_tracker.vehicle_histories:
                        # Use tracked data if available
                        vehicle_data = self.vehicle_tracker.vehicle_histories[vehicle_id]
                        total_waiting_time += vehicle_data.get(
                            'last_waiting_time', 0.0)

                # Average
                completed_count = len(self.vehicle_tracker.completed_vehicles)
                if completed_count > 0:
                    stats['avg_waiting_time'] = total_waiting_time / \
                        completed_count

            # For time loss, we'd need trip info from SUMO - use approximation
            # Time loss ≈ waiting time (rough estimate)
            stats['avg_time_loss'] = stats['avg_waiting_time']

        except Exception as e:
            logger = logging.getLogger(self.__class__.__name__)
            logger.warning(f"Error collecting final statistics: {e}")

        return stats


    def close(self):
        """Clean up environment resources."""
        # Close reward calculator (which closes the log file)
        if self.reward_calculator:
            try:
                self.reward_calculator.close()
                logger = logging.getLogger(self.__class__.__name__)
                logger.info(
                    f"Closed reward analysis log for episode {self.episode_number}")
            except:
                pass

        if self.traci_connected:
            try:
                traci.close()
            except:
                pass
            self.traci_connected = False

        # Clean up temporary workspace if created
        if self.workspace_dir and self.workspace_dir.startswith('/tmp'):
            try:
                shutil.rmtree(self.workspace_dir)
            except:
                pass

    def _generate_sumo_files(self):
        """Generate SUMO network and route files using existing pipeline.

        If network_path is set, reuses pre-generated network files and only
        generates routes (Steps 6-7). Otherwise, runs the full pipeline (Steps 1-7).
        """
        # Create args object from stored CLI args
        if self.cli_args is None:
            raise ValueError(
                "Unable to generate CLI args - no parameters provided")

        # Convert dict to Namespace object
        args = argparse.Namespace(**self.cli_args)

        # CRITICAL FIX: Override seeds with episode seed for episode variation
        # Each episode needs different traffic patterns for meaningful learning!
        # However, respect explicitly set seeds from CLI (for demonstration collection)
        if hasattr(self, 'episode_seed'):
            # Use episode seed to generate deterministic but varied traffic per episode
            # Offset each seed type so network/private/public traffic vary independently
            # ONLY override if seeds were not explicitly set (None means not set)
            if getattr(args, 'network_seed', None) is None:
                args.network_seed = self.episode_seed
            if getattr(args, 'private_traffic_seed', None) is None:
                args.private_traffic_seed = self.episode_seed + 1000
            if getattr(args, 'public_traffic_seed', None) is None:
                args.public_traffic_seed = self.episode_seed + 2000

<<<<<<< HEAD
        # DEBUG: Log actual seeds being used
=======
        # DEBUG: Log actual seeds being used (use print for reliable output)
>>>>>>> ca937cbf
        logger = logging.getLogger(__name__)
        print(f"[SUMO FILES] Seeds: network={getattr(args, 'network_seed', 'None')}, private={getattr(args, 'private_traffic_seed', 'None')}, public={getattr(args, 'public_traffic_seed', 'None')}", flush=True)

        # Check network reuse with print() for reliable output
        print(f"[SUMO FILES] network_path='{self.network_path}'", flush=True)

        # If network_path is set, use network reuse (it MUST exist, we verified at generation time)
        if self.network_path:
            net_file = os.path.join(self.network_path, "grid.net.xml")
            dir_exists = os.path.exists(self.network_path)
            file_exists = os.path.exists(net_file)
            print(f"[SUMO FILES] dir_exists={dir_exists}, file_exists={file_exists}", flush=True)

            if file_exists:
                print(f"[SUMO FILES] ✅ Reusing network from: {self.network_path}", flush=True)
                self._generate_with_network_reuse(args)
                return
            else:
                # Fatal error - network_path set but file missing
                print(f"[SUMO FILES] ERROR: Network path set but grid.net.xml missing!", flush=True)
                if dir_exists:
                    contents = os.listdir(self.network_path)
                    print(f"[SUMO FILES] Dir contents: {contents}", flush=True)
                raise RuntimeError(f"Network path set but grid.net.xml missing: {net_file}")

        # Only run full pipeline if no network_path (shouldn't happen in normal RL training)
        print(f"[SUMO FILES] ⚠️ No network_path, running FULL pipeline (Steps 1-7)...", flush=True)
        pipeline = PipelineFactory.create_pipeline(args)
        if hasattr(pipeline, 'execute_file_generation_only'):
            pipeline.execute_file_generation_only()
        else:
            # Fallback for other pipeline types (e.g., SamplePipeline)
            pipeline.execute()

    def _generate_with_network_reuse(self, args):
        """Generate SUMO files reusing pre-generated network (Steps 6-7 only).

        Copies network files from network_path to workspace, then generates
        only vehicle routes and SUMO configuration.

        Args:
            args: Namespace with simulation parameters
        """
        from src.config import CONFIG
        from src.constants import COMPARISON_NETWORK_FILES
        from src.traffic.builder import execute_route_generation
        from src.sumo_integration.sumo_utils import execute_config_generation

        logger = logging.getLogger(__name__)

        # Update CONFIG to use current workspace
        CONFIG.update_workspace(args.workspace)

        # Create workspace directory
        actual_workspace = os.path.join(args.workspace, 'workspace')
        os.makedirs(actual_workspace, exist_ok=True)

        # Copy network files from pre-generated network path
        network_files_copied = 0
        optional_files = ["zones.geojson", "attractiveness_phases.json"]
        all_files = list(COMPARISON_NETWORK_FILES) + optional_files

        for filename in all_files:
            src_file = os.path.join(self.network_path, filename)
            dst_file = os.path.join(actual_workspace, filename)
            if os.path.exists(src_file):
                shutil.copy2(src_file, dst_file)
                network_files_copied += 1
                logger.debug(f"Copied {filename} to workspace")

        logger.info(f"📁 Copied {network_files_copied} network files to workspace")

        # Step 6: Generate vehicle routes with episode-specific seeds
        logger.info("🚗 Generating vehicle routes (Step 6)")
        execute_route_generation(args)

        # Step 7: Generate SUMO configuration
        logger.info("⚙️ Generating SUMO configuration (Step 7)")
        execute_config_generation(args)

    def _start_sumo_simulation(self):
        """Start SUMO simulation with TraCI connection."""
        # Find the generated SUMO config file
        # Note: CONFIG.update_workspace() already appends '/workspace' to the base path,
        # so self.workspace_dir already points to the correct workspace directory
        # (e.g., "models/rl_20251009_111047" becomes "models/rl_20251009_111047/workspace" via CONFIG)

        # However, self.workspace_dir still has the original value (before CONFIG added /workspace)
        # So we need to look in workspace_dir/workspace for the actual files
        actual_workspace = os.path.join(self.workspace_dir, 'workspace')

        sumo_config = None
        if os.path.exists(actual_workspace):
            for file in os.listdir(actual_workspace):
                if file.endswith('.sumocfg'):
                    sumo_config = os.path.join(actual_workspace, file)
                    break

        if not sumo_config:
            raise RuntimeError(
                f"No SUMO config file found in {actual_workspace}")

        # Get a free port for this environment
        if self.traci_port is None:
            self.traci_port = self._get_free_port()

        # Start SUMO with TraCI using unique port
        # Don't specify output files - let SUMO use defaults or config file settings
        sumo_cmd = [
            'sumo',
            '-c', sumo_config,
            '--start',
            '--quit-on-end',
            '--no-step-log',
            '--no-warnings',
        ]

        # Add SUMO random seed if episode_seed is set
        # This ensures vehicle behavior (lane changing, speed variation) differs between episodes
        if hasattr(self, 'episode_seed') and self.episode_seed is not None:
            sumo_cmd.extend(['--seed', str(self.episode_seed)])
            logger = logging.getLogger(__name__)
            logger.info(f"🎲 SUMO random seed set to: {self.episode_seed}")

        traci.start(sumo_cmd, port=self.traci_port)
        self.traci_connected = True

        # Get network topology information
        self.junction_ids = traci.trafficlight.getIDList()
        self.edge_ids = traci.edge.getIDList()

        # Cache edge properties for cost-based reward calculation
        # These are static properties that don't change during simulation
        self.edge_properties = {}
        for edge_id in self.edge_ids:
            # Get lane information (use first lane for length and max speed since all lanes on an edge share these)
            lane_id = f"{edge_id}_0"  # First lane ID
            try:
                self.edge_properties[edge_id] = {
                    'lanes': traci.edge.getLaneNumber(edge_id),
                    'length': traci.lane.getLength(lane_id),  # meters
                    'free_flow_speed': traci.lane.getMaxSpeed(lane_id) * 3.6  # m/s to km/h
                }
            except Exception as e:
                # If lane doesn't exist (shouldn't happen), skip this edge
                logger = logging.getLogger(__name__)
                logger.warning(f"Could not cache properties for edge {edge_id}: {e}")

        # Read actual phase counts for each junction
        self.junction_phase_counts = {}
        for junction_id in self.junction_ids:
            logic = traci.trafficlight.getAllProgramLogics(junction_id)
            if logic and len(logic) > 0:
                num_phases = len(logic[0].phases)
                self.junction_phase_counts[junction_id] = num_phases

        # Update action space with actual traffic light phases
        self._update_action_space_from_sumo()

        # Observation space already set correctly during __init__ by _get_actual_network_dimensions()
        # No need to update it here

    def _apply_traffic_light_actions(self, actions):
        """Apply RL actions to traffic lights.

        For continuous actions: converts duration proportions to schedules
        For discrete actions: applies phase immediately
        """
        if not self.traci_connected:
            return

        from .constants import RL_USE_CONTINUOUS_ACTIONS, RL_ACTIONS_PER_JUNCTION

        # Debug: Log action shape for troubleshooting
        expected_size = len(self.junction_ids) * RL_ACTIONS_PER_JUNCTION
        if len(actions) != expected_size:
            raise ValueError(
                f"Action size mismatch! "
                f"Received: {len(actions)}, Expected: {expected_size} "
                f"(junctions: {len(self.junction_ids)}, actions_per_junction: {RL_ACTIONS_PER_JUNCTION}). "
                f"This indicates the action space was not properly initialized."
            )

        # Record actions for vehicle tracking
        action_dict = {}

        if RL_USE_CONTINUOUS_ACTIONS:
            # Duration-based control: convert raw actions to duration schedules
            junction_schedules = {}

            for i, junction_id in enumerate(self.junction_ids):
                # Extract 4 values for this junction
                start_idx = i * RL_ACTIONS_PER_JUNCTION
                end_idx = start_idx + RL_ACTIONS_PER_JUNCTION
                raw_outputs = actions[start_idx:end_idx]

                # Apply softmax to get proportions
                proportions = self._softmax(raw_outputs)

                # Convert to durations summing to current_cycle_length
                durations = self._proportions_to_durations(
                    proportions,
                    self.current_cycle_length,
                    self.min_phase_time
                )

                junction_schedules[junction_id] = durations

                # Record first phase for vehicle tracking
                action_dict[junction_id] = (0, durations[0])

            # Store schedule for application during cycle
            self.current_schedules = junction_schedules
            self.cycle_start_step = self.current_step

        elif RL_PHASE_ONLY_MODE:
            # Phase-only mode: discrete phase selection
            for i, junction_id in enumerate(self.junction_ids):
                if i < len(actions):
                    phase_idx = int(actions[i])
                    duration = RL_FIXED_PHASE_DURATION

                    try:
                        traci.trafficlight.setPhase(junction_id, phase_idx)
                        traci.trafficlight.setPhaseDuration(
                            junction_id, duration)
                    except Exception:
                        pass

                    action_dict[junction_id] = (phase_idx, duration)
        else:
            # Legacy mode: phase + duration pairs
            action_pairs = actions.reshape(
                self.num_intersections, ACTIONS_PER_INTERSECTION)

            for i, junction_id in enumerate(self.junction_ids):
                phase_idx, duration_idx = action_pairs[i]
                duration = PHASE_DURATION_OPTIONS[int(duration_idx)]

                try:
                    traci.trafficlight.setPhase(junction_id, int(phase_idx))
                    traci.trafficlight.setPhaseDuration(junction_id, duration)
                except Exception:
                    pass

                action_dict[junction_id] = (int(phase_idx), duration)

        # Record decision for vehicle tracking
        self.vehicle_tracker.record_decision(self.current_step, action_dict)

    def _softmax(self, x):
        """Numerically stable softmax.

        Args:
            x: Array of raw values

        Returns:
            Array of probabilities summing to 1.0
        """
        # Handle empty array case (should not happen in normal operation)
        if len(x) == 0:
            raise ValueError(
                f"Cannot apply softmax to empty array. "
                f"Action shape: {len(x)}, Expected: {len(self.junction_ids) * 4}. "
                f"This indicates an action space dimension mismatch."
            )

        exp_x = np.exp(x - np.max(x))
        return exp_x / exp_x.sum()

    def _proportions_to_durations(self, proportions, cycle_length, min_phase_time):
        """Convert proportions to integer durations with constraints.

        Args:
            proportions: Array of 4 proportions summing to 1.0 (e.g., [0.25, 0.15, 0.40, 0.20])
            cycle_length: Total cycle time in seconds (e.g., 90)
            min_phase_time: Minimum duration per phase in seconds (e.g., 10)

        Returns:
            List of 4 integer durations summing exactly to cycle_length
        """
        num_phases = len(proportions)
        available_time = cycle_length - (num_phases * min_phase_time)

        # Calculate durations
        durations = [min_phase_time + (p * available_time) for p in proportions]

        # Round to integers
        durations = [int(round(d)) for d in durations]

        # Ensure exact sum (adjust largest phase if needed)
        diff = cycle_length - sum(durations)
        if diff != 0:
            max_idx = np.argmax(durations)
            durations[max_idx] += diff

        return durations

    def _apply_scheduled_phases(self, time_in_cycle):
        """Apply correct phase based on schedule and time within cycle.

        Args:
            time_in_cycle: Time elapsed since start of cycle (0 to cycle_length-1)
        """
        if not self.current_schedules:
            return

        for junction_id, durations in self.current_schedules.items():
            # Get actual number of phases for this junction
            actual_num_phases = self.junction_phase_counts.get(junction_id, 4)

            # Only use the durations for phases that actually exist
            valid_durations = durations[:actual_num_phases]

            # Find which phase should be active at this time
            elapsed = 0
            for phase_idx, duration in enumerate(valid_durations):
                if time_in_cycle < elapsed + duration:
                    # This is the active phase - apply it
                    try:
                        traci.trafficlight.setPhase(junction_id, phase_idx)
                        traci.trafficlight.setPhaseDuration(junction_id, duration)
                    except Exception:
                        pass
                    break
                elapsed += duration

    def _select_next_cycle_length(self):
        """Select cycle length for next decision based on strategy."""
        if len(self.cycle_lengths) == 1:
            # Fixed cycle length
            return

        import random

        if self.cycle_strategy == 'random':
            self.current_cycle_length = random.choice(self.cycle_lengths)
        elif self.cycle_strategy == 'sequential':
            idx = self.decision_count % len(self.cycle_lengths)
            self.current_cycle_length = self.cycle_lengths[idx]
        elif self.cycle_strategy == 'adaptive':
            # Future enhancement: adapt based on traffic conditions
            # For now, use random
            self.current_cycle_length = random.choice(self.cycle_lengths)
        # else: 'fixed' - do nothing, keep current

    def _get_current_avg_waiting_time(self) -> float:
        """Get current average waiting time across all vehicles.

        Returns:
            float: Average waiting time in seconds
        """
        if not self.traci_connected:
            return 0.0

        try:
            active_vehicles = traci.vehicle.getIDList()
            if not active_vehicles:
                return 0.0

            total_waiting_time = 0.0
            for vehicle_id in active_vehicles:
                try:
                    waiting_time = traci.vehicle.getWaitingTime(vehicle_id)
                    total_waiting_time += waiting_time
                except Exception:
                    continue

            return total_waiting_time / len(active_vehicles)
        except Exception:
            return 0.0

    def _get_network_performance_metrics(self) -> Tuple[float, int]:
        """Get current network performance metrics for progressive bonuses.

        Returns:
            Tuple[float, int]: (average_speed_kmh, bottleneck_count)
        """
        if not self.traci_connected:
            return 0.0, 0

        try:
            # Calculate average network speed
            total_speed = 0.0
            vehicle_count = 0
            active_vehicles = traci.vehicle.getIDList()

            for vehicle_id in active_vehicles:
                try:
                    speed_ms = traci.vehicle.getSpeed(vehicle_id)
                    total_speed += speed_ms * 3.6  # Convert to km/h
                    vehicle_count += 1
                except Exception:
                    continue

            avg_speed = total_speed / max(vehicle_count, 1)

            # Get bottleneck count from traffic analyzer if available
            bottleneck_count = 0
            if hasattr(self, 'traffic_analyzer') and self.traffic_analyzer:
                # Count edges that are detected as bottlenecks
                for edge_id in self.edge_ids:
                    if ':' in edge_id or edge_id not in self.traffic_analyzer.edge_links:
                        continue

                    try:
                        link = self.traffic_analyzer.edge_links[edge_id]
                        current_speed = traci.edge.getLastStepMeanSpeed(
                            edge_id) * 3.6
                        if current_speed < link.q_max_properties.q_max_u:
                            bottleneck_count += 1
                    except Exception:
                        continue

            return avg_speed, bottleneck_count

        except Exception:
            return 0.0, 0

    def _get_total_vehicles_expected(self) -> int:
        """Get the total number of vehicles expected in this simulation.

        Returns:
            int: Total number of vehicles expected
        """
        # Return vehicle count from initialization
        return self.num_vehicles

    def _get_free_port(self):
        """Get a free port for TraCI connection."""
        with socket.socket(socket.AF_INET, socket.SOCK_STREAM) as s:
            s.bind(('', 0))
            s.listen(1)
            port = s.getsockname()[1]
        return port

    def _update_action_space_from_sumo(self):
        """Update action space based on actual traffic light phases from SUMO."""
        if not self.traci_connected:
            return

        # Skip action space update for continuous actions (duration-based control)
        # Continuous actions use fixed shape (num_junctions * 4) regardless of actual phases
        from .constants import RL_USE_CONTINUOUS_ACTIONS
        if RL_USE_CONTINUOUS_ACTIONS:
            return

        logger = logging.getLogger(self.__class__.__name__)

        logger.info(f"=== DEBUGGING ACTION SPACE UPDATE ===")
        # logger.info(f"Available junction IDs: {self.junction_ids}")
        # logger.info(f"Number of junctions: {len(self.junction_ids)}")

        # Also check what TraCI sees as traffic lights
        try:
            all_tls = traci.trafficlight.getIDList()
            # logger.info(f"All traffic lights from TraCI: {all_tls}")
        except Exception as e:
            logger.error(f"Failed to get traffic light IDs from TraCI: {e}")
            raise RuntimeError(f"Cannot access TraCI traffic lights: {e}")

        actual_phase_counts = []
        for i, junction_id in enumerate(self.junction_ids):
            try:
                # Get the traffic light logic
                logic = traci.trafficlight.getAllProgramLogics(junction_id)

                if not logic or len(logic) == 0:
                    raise RuntimeError(
                        f"Junction {junction_id}: No traffic light logic found")

                first_program = logic[0]
                if not hasattr(first_program, 'phases'):
                    raise RuntimeError(
                        f"Junction {junction_id}: Logic program has no phases attribute")

                phases = first_program.phases
                num_phases = len(phases)

                if num_phases == 0:
                    raise RuntimeError(
                        f"Junction {junction_id}: Zero phases found")

                actual_phase_counts.append(num_phases)
                # logger.info(f"✓ Junction {junction_id}: Successfully added {num_phases} phases")

            except Exception as e:
                logger.error(
                    f"✗ CRITICAL ERROR processing junction {junction_id}: {e}")
                raise RuntimeError(
                    f"Failed to get phase data for junction {junction_id}: {e}. NO FALLBACKS ALLOWED - SYSTEM MUST HAVE ACCURATE TRAFFIC LIGHT DATA")

        if not actual_phase_counts:
            raise RuntimeError(
                "No valid junctions found - SYSTEM CANNOT PROCEED WITHOUT TRAFFIC LIGHT DATA")

        # Update action space with actual phase counts
        from gymnasium.spaces import MultiDiscrete
        self.action_space = MultiDiscrete(actual_phase_counts)
        # logger.info(f"✓ SUCCESS: Updated action space to: {self.action_space}")
        # logger.info(f"✓ Phase counts per junction: {actual_phase_counts}")
        logger.info(f"=== ACTION SPACE UPDATE COMPLETE ===")

        # Validate that we have variation in phase counts (not all the same)
        unique_counts = set(actual_phase_counts)
        if len(unique_counts) == 1 and list(unique_counts)[0] == 4:
            logger.warning(
                f"⚠️  ALL JUNCTIONS HAVE EXACTLY 4 PHASES - This may indicate a systematic issue")
        else:
            logger.info(
                f"✓ Action space has variation: unique phase counts = {sorted(unique_counts)}")

    def _update_observation_space_from_sumo(self):
        """Update observation space based on actual network dimensions from SUMO."""
        if not self.traci_connected:
            return

        logger = logging.getLogger(self.__class__.__name__)

        try:
            # Calculate actual state vector size based on SUMO network
            actual_edge_count = len([e for e in self.edge_ids if ':' not in e])
            actual_junction_count = len(self.junction_ids)

            from .constants import (
                RL_DYNAMIC_EDGE_FEATURES_COUNT, RL_DYNAMIC_JUNCTION_FEATURES_COUNT,
                RL_DYNAMIC_NETWORK_FEATURES_COUNT, STATE_NORMALIZATION_MIN, STATE_NORMALIZATION_MAX
            )

            actual_state_size = (
                actual_edge_count * RL_DYNAMIC_EDGE_FEATURES_COUNT +
                actual_junction_count * RL_DYNAMIC_JUNCTION_FEATURES_COUNT +
                RL_DYNAMIC_NETWORK_FEATURES_COUNT +
                1  # +1 for normalized cycle_length feature
            )

            # Update observation space with actual dimensions
            import gymnasium as gym
            self.observation_space = gym.spaces.Box(
                low=STATE_NORMALIZATION_MIN,
                # Add tolerance for floating point precision
                high=STATE_NORMALIZATION_MAX + 0.01,
                shape=(actual_state_size,),
                dtype='float32'
            )

            logger.info(
                f"Updated observation space to: {actual_state_size} features")
            logger.info(
                f"  Edge features: {actual_edge_count} × {RL_DYNAMIC_EDGE_FEATURES_COUNT} = {actual_edge_count * RL_DYNAMIC_EDGE_FEATURES_COUNT}")
            logger.info(
                f"  Junction features: {actual_junction_count} × {RL_DYNAMIC_JUNCTION_FEATURES_COUNT} = {actual_junction_count * RL_DYNAMIC_JUNCTION_FEATURES_COUNT}")
            logger.info(
                f"  Network features: {RL_DYNAMIC_NETWORK_FEATURES_COUNT}")
            logger.info(
                f"  Cycle length feature: 1")

        except Exception as e:
            logger.error(f"Failed to update observation space from SUMO: {e}")
            logger.info("Keeping default observation space")

<<<<<<< HEAD
=======
    def _parse_network_dimensions_from_file(self, net_file: str):
        """Parse edge/junction counts from existing network XML file.

        Args:
            net_file: Path to the network XML file

        Returns:
            Tuple[int, int]: (actual_edge_count, actual_junction_count)
        """
        import xml.etree.ElementTree as ET
        logger = logging.getLogger(self.__class__.__name__)

        tree = ET.parse(net_file)
        root = tree.getroot()

        # Count edges (exclude internal edges with ':')
        all_edges = root.findall('.//edge')
        actual_edges = [e for e in all_edges if ':' not in e.get('id', '')]
        actual_edge_count = len(actual_edges)

        # Count traffic lights (junctions with traffic lights)
        junctions = root.findall(".//junction[@type='traffic_light']")
        actual_junction_count = len(junctions)

        logger.info(f"Parsed network dimensions from: {net_file}")
        logger.info(f"  Edges: {actual_edge_count}")
        logger.info(f"  Junctions: {actual_junction_count}")

        return actual_edge_count, actual_junction_count

>>>>>>> ca937cbf
    def _get_actual_network_dimensions(self):
        """
        Get actual edge and junction counts from the network.

<<<<<<< HEAD
        First checks if network files already exist in the workspace (e.g., during inference
        after pipeline has run). If not, generates network temporarily.
=======
        First checks if a pre-generated network path was provided. Then checks if
        network files already exist in the workspace. If neither, generates network temporarily.
>>>>>>> ca937cbf

        This is needed because edge splitting creates many more edges than the basic
        grid formula predicts.

        Returns:
            Tuple[int, int]: (actual_edge_count, actual_junction_count)
        """
        logger = logging.getLogger(self.__class__.__name__)

<<<<<<< HEAD
        # Check if network files already exist in current workspace
        from src.config import CONFIG
        if CONFIG.network_file and Path(CONFIG.network_file).exists():
            logger.info("Parsing existing network file directly (no SUMO needed)")
            try:
                # Parse network XML directly - avoids ANY TraCI usage
                import xml.etree.ElementTree as ET

                tree = ET.parse(CONFIG.network_file)
                root = tree.getroot()

                # Count edges (exclude internal edges with ':')
                all_edges = root.findall('.//edge')
                actual_edges = [e for e in all_edges if ':' not in e.get('id', '')]
                actual_edge_count = len(actual_edges)

                # Count traffic lights (junctions with traffic lights)
                junctions = root.findall(".//junction[@type='traffic_light']")
                actual_junction_count = len(junctions)

                logger.info(f"Detected actual network dimensions from XML:")
                logger.info(f"  Edges: {actual_edge_count}")
                logger.info(f"  Junctions: {actual_junction_count}")

                return actual_edge_count, actual_junction_count

=======
        # Use print() for reliable output (logging gets lost in subprocess noise)
        print(f"[DIM CHECK] network_path='{self.network_path}'", flush=True)

        # If network_path was provided, it MUST exist (we verified at generation time)
        if self.network_path:
            net_file = os.path.join(self.network_path, "grid.net.xml")
            dir_exists = os.path.exists(self.network_path)
            file_exists = os.path.exists(net_file)
            print(f"[DIM CHECK] dir_exists={dir_exists}, file_exists={file_exists}", flush=True)

            if file_exists:
                print(f"[DIM CHECK] ✅ Using pre-generated network: {net_file}", flush=True)
                try:
                    return self._parse_network_dimensions_from_file(net_file)
                except Exception as e:
                    logger.warning(f"Failed to parse pre-generated network: {e}")
                    print(f"[DIM CHECK] WARNING: Parse failed: {e}", flush=True)
            else:
                # This should not happen - network_path was set but file doesn't exist
                print(f"[DIM CHECK] ERROR: network_path set but file missing!", flush=True)
                if dir_exists:
                    contents = os.listdir(self.network_path)
                    print(f"[DIM CHECK] Dir contents: {contents}", flush=True)

        # SECOND: Check if network files already exist in current workspace
        from src.config import CONFIG
        if CONFIG.network_file and Path(CONFIG.network_file).exists():
            print(f"[DIM CHECK] Using existing workspace network: {CONFIG.network_file}", flush=True)
            logger.info(f"Using existing workspace network: {CONFIG.network_file}")
            try:
                return self._parse_network_dimensions_from_file(CONFIG.network_file)
>>>>>>> ca937cbf
            except Exception as e:
                logger.warning(f"Failed to parse existing network XML, will regenerate: {e}")

        # Network doesn't exist yet - need to generate temporarily
<<<<<<< HEAD
=======
        print(f"[DIM CHECK] ⚠️ No network found, generating temporarily...", flush=True)
>>>>>>> ca937cbf
        logger.info("Generating network temporarily for dimension check")
        temp_dir = tempfile.mkdtemp(prefix="rl_network_count_")

        try:
            # Save current workspace
            original_workspace = self.workspace

            # Use temporary workspace
            self.cli_args['workspace'] = temp_dir

            # Update global CONFIG to point to temporary workspace
            from src.config import CONFIG
<<<<<<< HEAD
            from pathlib import Path
=======
>>>>>>> ca937cbf
            original_config_output_dir = CONFIG._output_dir
            CONFIG.update_workspace(temp_dir)

            # Create the workspace subdirectory
            workspace_subdir = Path(temp_dir) / "workspace"
            workspace_subdir.mkdir(parents=True, exist_ok=True)

            # Ensure all seed-related attributes exist
            if 'seed' not in self.cli_args:
                self.cli_args['seed'] = None
            if 'network_seed' not in self.cli_args:
                self.cli_args['network_seed'] = None
            if 'private_traffic_seed' not in self.cli_args:
                self.cli_args['private_traffic_seed'] = None
            if 'public_traffic_seed' not in self.cli_args:
                self.cli_args['public_traffic_seed'] = None

            # FIX: Ensure junctions_to_remove exists with proper default
            if 'junctions_to_remove' not in self.cli_args:
                self.cli_args['junctions_to_remove'] = '0'  # Default: no junctions removed

            # Convert dict to namespace object for pipeline steps
            import argparse
            args_namespace = argparse.Namespace(**self.cli_args)

            # Run pipeline steps individually to generate network
            from src.pipeline.steps.network_generation_step import NetworkGenerationStep
            from src.pipeline.steps.zone_generation_step import ZoneGenerationStep
            from src.network.split_edges_with_lanes import execute_edge_splitting
            from src.sumo_integration.sumo_utils import execute_network_rebuild

            # Step 1: Network Generation
            network_step = NetworkGenerationStep(args_namespace)
            network_step.run()

            # Step 2: Zone Generation
            zone_step = ZoneGenerationStep(args_namespace)
            zone_step.run()

            # Step 3: Edge Splitting with Lane Assignment
            execute_edge_splitting(args_namespace)

            # Step 4: Network Rebuild
            execute_network_rebuild(args_namespace)

            # Parse network XML directly - no SUMO/TraCI needed
            try:
<<<<<<< HEAD
                import xml.etree.ElementTree as ET

                tree = ET.parse(CONFIG.network_file)
                root = tree.getroot()

                # Count edges (exclude internal edges with ':')
                all_edges = root.findall('.//edge')
                actual_edges = [e for e in all_edges if ':' not in e.get('id', '')]
                actual_edge_count = len(actual_edges)

                # Count traffic lights (junctions with traffic lights)
                junctions = root.findall(".//junction[@type='traffic_light']")
                actual_junction_count = len(junctions)

                logger.info(f"Detected actual network dimensions from generated XML:")
                logger.info(f"  Edges: {actual_edge_count}")
                logger.info(f"  Junctions: {actual_junction_count}")

=======
                actual_edge_count, actual_junction_count = self._parse_network_dimensions_from_file(CONFIG.network_file)
>>>>>>> ca937cbf
            except Exception as e:
                logger.error(f"Failed to parse generated network XML: {e}")
                # Fall back to estimated values
                grid_dimension = int(self.cli_args['grid_dimension'])
                actual_edge_count = 2 * 2 * (2 * grid_dimension * (grid_dimension - 1))
                actual_junction_count = self.num_intersections
                logger.warning(f"Using estimated dimensions: {actual_edge_count} edges, {actual_junction_count} junctions")

            # Restore original workspace
            self.cli_args['workspace'] = original_workspace
            CONFIG._output_dir = original_config_output_dir
            CONFIG._update_paths()

            return actual_edge_count, actual_junction_count

        finally:
            # Clean up temporary directory
            try:
                shutil.rmtree(temp_dir)
            except Exception as e:
                logger.warning(f"Failed to clean up temporary directory {temp_dir}: {e}")

    def enable_debug_mode(self):
        """Enable detailed state debugging and logging."""
        self._debug_state = True
        if self.traffic_analyzer is not None:
            self.traffic_analyzer.debug = True

    def disable_debug_mode(self):
        """Disable detailed state debugging and logging."""
        self._debug_state = False
        if self.traffic_analyzer is not None:
            self.traffic_analyzer.debug = False
<|MERGE_RESOLUTION|>--- conflicted
+++ resolved
@@ -1,1902 +1,1725 @@
-"""
-RL Environment for Traffic Signal Control.
-
-This module implements the OpenAI Gymnasium environment that interfaces
-with SUMO simulation for reinforcement learning training.
-"""
-
-import argparse
-import logging
-import os
-import shlex
-import shutil
-import socket
-import subprocess
-import tempfile
-from typing import Dict, Tuple, Any
-from pathlib import Path
-
-import gymnasium as gym
-import numpy as np
-import traci
-
-from .reward import RewardCalculator
-from .constants import (
-    STATE_NORMALIZATION_MIN, STATE_NORMALIZATION_MAX,
-    EDGE_FEATURES_COUNT, JUNCTION_FEATURES_COUNT,
-    ACTIONS_PER_INTERSECTION, PHASE_DURATION_OPTIONS,
-    MIN_PHASE_DURATION, MAX_PHASE_DURATION, MIN_GREEN_TIME, MAX_GREEN_TIME,
-    MEASUREMENT_INTERVAL_STEPS,
-    MAX_DENSITY_VEHICLES_PER_METER, MAX_FLOW_VEHICLES_PER_SECOND,
-    CONGESTION_WAITING_TIME_THRESHOLD, NUM_TRAFFIC_LIGHT_PHASES, NUM_PHASE_DURATION_OPTIONS,
-    DEFAULT_INITIAL_STEP, DEFAULT_INITIAL_TIME, DEFAULT_FALLBACK_VALUE, DEFAULT_OBSERVATION_PADDING,
-    RL_PHASE_ONLY_MODE, RL_FIXED_PHASE_DURATION, RL_ACTIONS_PER_INTERSECTION_PHASE_ONLY,
-    PROGRESSIVE_BONUS_ENABLED,
-    REWARD_THROUGHPUT_PER_VEHICLE, REWARD_WAITING_TIME_PENALTY_WEIGHT,
-    REWARD_EXCESSIVE_WAITING_PENALTY, REWARD_EXCESSIVE_WAITING_THRESHOLD,
-    REWARD_SPEED_REWARD_FACTOR, REWARD_SPEED_NORMALIZATION,
-    REWARD_BOTTLENECK_PENALTY_PER_EDGE, REWARD_INSERTION_BONUS, REWARD_INSERTION_THRESHOLD
-)
-from .vehicle_tracker import VehicleTracker
-from src.pipeline.pipeline_factory import PipelineFactory
-from src.args.parser import create_argument_parser
-
-# Import Tree Method constants for cost-based reward calculation
-from src.traffic_control.decentralized_traffic_bottlenecks.shared.config import (
-    MAX_DENSITY, MIN_VELOCITY, M, L
-)
-
-
-class TrafficControlEnv(gym.Env):
-    """
-    OpenAI Gymnasium environment for network-wide traffic signal control.
-
-    Implements the environment design from RL_DISCUSSION.md:
-    - State: Macroscopic traffic indicators (speed, density, flow, congestion)
-    - Action: Phase + duration selection for all intersections
-    - Reward: Individual vehicle penalties + throughput bonuses
-    """
-
-    @classmethod
-    def from_args(cls, args):
-        """Create environment from argparse Namespace object.
-
-        Args:
-            args: Parsed argparse Namespace with simulation parameters
-
-        Returns:
-            TrafficControlEnv: Initialized environment
-        """
-        # Convert args to parameter string with proper quoting
-        env_params_list = []
-
-        # Skip RL-specific and internal args
-        skip_keys = {
-            'traffic_control', 'rl_model_path', 'gui', 'quiet', 'verbose',
-            'bottleneck_detection_interval', 'atlcs_interval', 'tree_method_interval',
-            'tree_method_sample',
-            # Skip internal seed cache attributes added by multi_seed_utils
-            '_network_seed', '_private_traffic_seed', '_public_traffic_seed'
-        }
-
-        for key, value in vars(args).items():
-            if value is not None and key not in skip_keys:
-                # Convert underscores to hyphens for CLI compatibility
-                cli_key = key.replace('_', '-')
-
-                if isinstance(value, bool):
-                    if value:
-                        env_params_list.append(f"--{cli_key}")
-                else:
-                    # Convert floats to ints if they're whole numbers
-                    if isinstance(value, float) and value.is_integer():
-                        value_str = str(int(value))
-                    else:
-                        value_str = str(value)
-
-                    # Use shlex.quote to properly handle spaces and special characters
-                    env_params_list.append(
-                        f"--{cli_key} {shlex.quote(value_str)}")
-
-        env_params_string = ' '.join(env_params_list)
-
-        return cls(env_params_string)
-
-    @classmethod
-    def from_namespace(cls, args, minimal=False):
-        """Create environment from argparse Namespace without running pipeline.
-
-        Args:
-            args: Parsed argparse Namespace with simulation parameters
-            minimal: If True, create minimal env for inference (no pipeline)
-
-        Returns:
-            TrafficControlEnv: Initialized environment
-        """
-        # Create instance without calling __init__
-        instance = cls.__new__(cls)
-        gym.Env.__init__(instance)
-
-        # Extract key parameters directly from args
-        # FIX: Account for junctions_to_remove in intersection count
-        from src.network.generate_grid import parse_junctions_to_remove
-
-        grid_dimension = int(args.grid_dimension)
-        junctions_remove_input = getattr(args, 'junctions_to_remove', '0')
-        is_list, junction_ids, remove_count = parse_junctions_to_remove(junctions_remove_input)
-        instance.num_intersections = (grid_dimension * grid_dimension) - remove_count
-        instance.num_vehicles = args.num_vehicles
-        instance.end_time = args.end_time
-        instance.workspace = getattr(args, 'workspace', 'workspace')
-        instance.cli_args = vars(args)
-
-        # Cycle length management
-        from .constants import DEFAULT_CYCLE_LENGTH, MIN_PHASE_DURATION, MAX_CYCLE_LENGTH
-        instance.cycle_lengths = getattr(args, 'rl_cycle_lengths', [DEFAULT_CYCLE_LENGTH])
-        instance.cycle_strategy = getattr(args, 'rl_cycle_strategy', 'fixed')
-        instance.current_cycle_length = instance.cycle_lengths[0]
-        instance.min_phase_time = MIN_PHASE_DURATION
-        instance.decision_count = 0
-        instance.current_schedules = {}
-        instance.cycle_start_step = 0
-
-        # Calculate state vector size dynamically by getting actual network dimensions
-        # This ensures observation space matches the actual edge count after edge splitting
-        from .constants import (
-            RL_DYNAMIC_EDGE_FEATURES_COUNT, RL_DYNAMIC_JUNCTION_FEATURES_COUNT,
-            RL_DYNAMIC_NETWORK_FEATURES_COUNT, RL_USE_CONTINUOUS_ACTIONS, RL_ACTIONS_PER_JUNCTION
-        )
-
-        # Get actual edge and junction counts by temporarily generating the network
-        actual_edge_count, actual_junction_count = instance._get_actual_network_dimensions()
-
-        instance.state_vector_size = (actual_edge_count * RL_DYNAMIC_EDGE_FEATURES_COUNT +
-                                      actual_junction_count * RL_DYNAMIC_JUNCTION_FEATURES_COUNT +
-                                      RL_DYNAMIC_NETWORK_FEATURES_COUNT +
-                                      1)  # +1 for normalized cycle_length
-
-        # Define observation space
-        instance.observation_space = gym.spaces.Box(
-            low=STATE_NORMALIZATION_MIN,
-            high=STATE_NORMALIZATION_MAX + 0.01,
-            shape=(instance.state_vector_size,),
-            dtype=np.float32
-        )
-
-        # Define action space
-        if RL_USE_CONTINUOUS_ACTIONS:
-            # Use finite bounds for PPO compatibility
-            # Actions are logits that get normalized via softmax
-            # Range of -10 to +10 covers practical spectrum (exp(-10) ≈ 0%, exp(+10) ≈ 100%)
-            instance.action_space = gym.spaces.Box(
-                low=-10.0,
-                high=10.0,
-                shape=(instance.num_intersections * RL_ACTIONS_PER_JUNCTION,),
-                dtype=np.float32
-            )
-        elif RL_PHASE_ONLY_MODE:
-            instance.action_space = gym.spaces.MultiDiscrete(
-                [NUM_TRAFFIC_LIGHT_PHASES] * instance.num_intersections)
-        else:
-            instance.action_space = gym.spaces.MultiDiscrete(
-                [NUM_TRAFFIC_LIGHT_PHASES, NUM_PHASE_DURATION_OPTIONS] * instance.num_intersections)
-
-        # Initialize simulation state (match __init__ exactly)
-        instance.current_step = DEFAULT_INITIAL_STEP
-        instance.episode_start_time = DEFAULT_INITIAL_TIME
-        instance.workspace_dir = None
-        instance.vehicle_tracker = None
-        instance.junction_ids = []
-        instance.edge_ids = []
-
-        # TraCI connection state
-        instance.traci_connected = False
-        instance.traci_port = None
-
-        # Tree Method traffic analyzer
-        instance.traffic_analyzer = None
-
-        # For minimal inference mode, don't run pipeline - controller will handle TraCI
-        # if minimal:
-        #     import logging
-        #     logger = logging.getLogger(__name__)
-        #     logger.info(
-        #         "Created minimal TrafficControlEnv for inference (no pipeline)")
-
-        return instance
-
-    def __init__(self, env_params_string: str, episode_number: int = 0,
-                 cycle_lengths: list = None, cycle_strategy: str = 'fixed',
-                 network_path: str = None, network_dimensions: tuple = None):
-        """Initialize the traffic control environment.
-
-        Args:
-            env_params_string: Raw parameter string for environment (e.g., "--network-seed 42 --grid_dimension 5 ...")
-            episode_number: Episode number for reward logging (0 = auto-increment)
-            cycle_lengths: List of cycle lengths in seconds (default: [90])
-            cycle_strategy: How to select cycle length ('fixed', 'random', 'sequential', 'adaptive')
-            network_path: Path to pre-generated network files for reuse (if None, generates fresh network each episode)
-            network_dimensions: Pre-computed (edge_count, junction_count) to skip network generation during init
-        """
-        super().__init__()
-        from .constants import DEFAULT_CYCLE_LENGTH, MIN_PHASE_DURATION
-
-        # Parse parameter string into CLI args
-        parser = create_argument_parser()
-        args_list = shlex.split(env_params_string)
-        self.cli_args = vars(parser.parse_args(args_list))
-
-        # Store network path for reuse (if provided)
-        self.network_path = network_path
-
-        # Extract key parameters from CLI args
-        from src.network.generate_grid import parse_junctions_to_remove
-
-        grid_dimension = int(self.cli_args['grid_dimension'])
-
-        # Account for junctions_to_remove in intersection count
-        junctions_remove_input = self.cli_args.get('junctions_to_remove', '0')
-        is_list, junction_ids, remove_count = parse_junctions_to_remove(junctions_remove_input)
-        self.num_intersections = (grid_dimension * grid_dimension) - remove_count
-
-        self.num_vehicles = self.cli_args['num_vehicles']
-        self.end_time = self.cli_args['end_time']
-        self.workspace = self.cli_args.get('workspace', 'workspace')
-
-        # Cycle length management for variable duration control
-        self.cycle_lengths = cycle_lengths if cycle_lengths else [DEFAULT_CYCLE_LENGTH]
-        self.cycle_strategy = cycle_strategy
-        self.current_cycle_length = self.cycle_lengths[0]
-        self.min_phase_time = MIN_PHASE_DURATION
-        self.decision_count = 0  # Track number of decisions for sequential strategy
-        self.current_schedules = {}  # Store phase schedules for current cycle
-        self.cycle_start_step = 0  # Track when current cycle started
-
-<<<<<<< HEAD
-        # Calculate state vector size dynamically by generating network temporarily
-=======
-        # Calculate state vector size dynamically
->>>>>>> ca937cbf
-        # This ensures observation space matches actual edge count after edge splitting
-        from .constants import (
-            RL_DYNAMIC_EDGE_FEATURES_COUNT, RL_DYNAMIC_JUNCTION_FEATURES_COUNT,
-            RL_DYNAMIC_NETWORK_FEATURES_COUNT
-        )
-
-<<<<<<< HEAD
-        # Generate network temporarily to get actual edge count
-        actual_edge_count, actual_junction_count = self._get_actual_network_dimensions()
-=======
-        # Use pre-computed dimensions if provided, otherwise generate network temporarily
-        if network_dimensions:
-            actual_edge_count, actual_junction_count = network_dimensions
-            print(f"[ENV] Using provided dimensions: {actual_edge_count} edges, {actual_junction_count} junctions", flush=True)
-        else:
-            actual_edge_count, actual_junction_count = self._get_actual_network_dimensions()
->>>>>>> ca937cbf
-
-        self.state_vector_size = (actual_edge_count * RL_DYNAMIC_EDGE_FEATURES_COUNT +
-                                  actual_junction_count * RL_DYNAMIC_JUNCTION_FEATURES_COUNT +
-                                  RL_DYNAMIC_NETWORK_FEATURES_COUNT +
-                                  1)  # +1 for normalized cycle_length
-
-        # Define observation space: normalized state vector [0, 1]
-        # State includes traffic features (edges) + signal features (junctions) + cycle_length
-        state_size = self.state_vector_size
-        self.observation_space = gym.spaces.Box(
-            low=STATE_NORMALIZATION_MIN,
-            # Add tolerance for floating point precision
-            high=STATE_NORMALIZATION_MAX + 0.01,
-            shape=(state_size,),
-            dtype=np.float32
-        )
-
-        # Define action space based on control mode
-        from .constants import RL_USE_CONTINUOUS_ACTIONS, RL_ACTIONS_PER_JUNCTION
-
-        if RL_USE_CONTINUOUS_ACTIONS:
-            # Duration-based control: continuous actions for phase duration proportions
-            # Each intersection outputs 4 values (one per phase) that will be converted to durations via softmax
-            # Shape: (num_intersections * 4,) - continuous values from neural network
-            # Use finite bounds for PPO compatibility
-            # Range of -10 to +10 covers practical spectrum (exp(-10) ≈ 0%, exp(+10) ≈ 100%)
-            self.action_space = gym.spaces.Box(
-                low=-10.0,
-                high=10.0,
-                shape=(self.num_intersections * RL_ACTIONS_PER_JUNCTION,),
-                dtype=np.float32
-            )
-        elif RL_PHASE_ONLY_MODE:
-            # Phase-only control: discrete actions for phase selection per intersection
-            # Each intersection: [phase_id] only
-            # Temporarily use default, will be updated in _start_sumo_simulation
-            self.action_space = gym.spaces.MultiDiscrete(
-                [NUM_TRAFFIC_LIGHT_PHASES] * self.num_intersections)
-        else:
-            # Legacy phase + duration control: discrete actions for phase + duration per intersection
-            # Each intersection: [phase_id, duration_index]
-            # Temporarily use default, will be updated in _start_sumo_simulation
-            self.action_space = gym.spaces.MultiDiscrete(
-                [NUM_TRAFFIC_LIGHT_PHASES, NUM_PHASE_DURATION_OPTIONS] * self.num_intersections)
-
-        # Initialize simulation state
-        self.current_step = DEFAULT_INITIAL_STEP
-        self.episode_start_time = DEFAULT_INITIAL_TIME
-        self.workspace_dir = None
-        self.vehicle_tracker = None
-        self.junction_ids = []
-        self.edge_ids = []
-
-        # TraCI connection state
-        self.traci_connected = False
-        self.traci_port = None  # Will be dynamically assigned
-
-        # Tree Method traffic analyzer (initialized after network topology is known)
-        self.traffic_analyzer = None
-
-        # Reward analysis logging
-        self.reward_calculator = None
-        self.episode_number = episode_number  # Track episode for log filenames
-
-    def reset(self, seed=None, options=None):
-        """Reset the environment to start a new episode.
-
-        Args:
-            seed: Random seed for episode generation (CRITICAL for RL training diversity)
-
-        Returns:
-            observation: Initial state observation
-            info: Additional information dictionary
-        """
-        # CRITICAL: Use the seed to create episode variation
-        # Without this, all episodes are identical → all rewards are identical → no learning!
-        if seed is not None:
-            self.episode_seed = seed
-            # Set numpy random seed for reproducibility
-            np.random.seed(seed)
-        else:
-            # Generate random seed if not provided
-            self.episode_seed = np.random.randint(0, 2**31 - 1)
-            np.random.seed(self.episode_seed)
-
-        # Close any existing TraCI connection
-        if self.traci_connected:
-            try:
-                traci.close()
-            except:
-                pass
-            self.traci_connected = False
-
-        # Create workspace directory for this episode
-        if self.cli_args and 'workspace' in self.cli_args:
-            # Use workspace from CLI args
-            self.workspace_dir = self.cli_args['workspace']
-            os.makedirs(self.workspace_dir, exist_ok=True)
-        else:
-            # Create temporary workspace if not specified
-            self.workspace_dir = tempfile.mkdtemp(prefix="rl_episode_")
-
-        # Generate SUMO configuration using existing pipeline
-        self._generate_sumo_files()
-
-        # Start SUMO simulation with TraCI
-        self._start_sumo_simulation()
-
-        # Initialize vehicle tracker
-        self.vehicle_tracker = VehicleTracker()
-
-        # Set total vehicles expected for progressive bonus milestones
-        if PROGRESSIVE_BONUS_ENABLED:
-            total_vehicles = self._get_total_vehicles_expected()
-            if total_vehicles > 0:
-                self.vehicle_tracker.set_total_vehicles_expected(
-                    total_vehicles)
-
-        # Reset episode state
-        self.current_step = DEFAULT_INITIAL_STEP
-        self.episode_start_time = DEFAULT_INITIAL_TIME
-
-        # Initialize reward analysis CSV logging
-        # Always initialize for demonstration collection tracking
-        # Initialize reward calculator with CSV logging
-        log_filename = f"reward_analysis_episode_{self.episode_number}.csv"
-        self.reward_calculator = RewardCalculator(log_file_path=log_filename)
-
-        logger = logging.getLogger(self.__class__.__name__)
-        logger.info(f"Initialized reward analysis logging: {log_filename}")
-
-        # Get initial observation
-        observation = self._get_observation()
-        info = {'episode_step': self.current_step}
-
-        return observation, info
-
-    def step(self, action):
-        """Execute one simulation step with the given action.
-
-        Args:
-            action: RL agent's action (duration proportions for all intersections if continuous,
-                    or phase indices if discrete)
-
-        Returns:
-            observation: New state after action execution
-            reward: Reward signal for this step
-            terminated: Whether episode has ended
-            truncated: Whether episode was truncated
-            info: Additional information dictionary
-        """
-        if not self.traci_connected:
-            raise RuntimeError("SUMO simulation not connected")
-
-        # Apply traffic light actions (sets schedule for continuous, or applies phase for discrete)
-        self._apply_traffic_light_actions(action)
-
-        # Advance simulation by current cycle length
-        from .constants import RL_USE_CONTINUOUS_ACTIONS, MEASUREMENT_INTERVAL_STEPS
-
-        if RL_USE_CONTINUOUS_ACTIONS:
-            # Duration-based control: apply scheduled phases throughout cycle
-            for t in range(self.current_cycle_length):
-                if self.traci_connected:
-                    # Apply correct phase based on schedule and time within cycle
-                    self._apply_scheduled_phases(t)
-
-                    # Advance SUMO simulation
-                    traci.simulationStep()
-                    self.current_step += 1
-
-                    # Update vehicle tracker every measurement interval
-                    if self.current_step % MEASUREMENT_INTERVAL_STEPS == 0:
-                        self.vehicle_tracker.update_vehicles(self.current_step)
-        else:
-            # Phase-only or legacy control: advance by current cycle length
-            for _ in range(self.current_cycle_length):
-                if self.traci_connected:
-                    traci.simulationStep()
-                    self.current_step += 1
-
-                    if self.current_step % MEASUREMENT_INTERVAL_STEPS == 0:
-                        self.vehicle_tracker.update_vehicles(self.current_step)
-
-        # Select next cycle length for next decision
-        if RL_USE_CONTINUOUS_ACTIONS:
-            self._select_next_cycle_length()
-            self.decision_count += 1
-
-        # Get new observation
-        observation = self._get_observation()
-
-        # Compute reward
-        reward = self._compute_reward()
-
-        # Check episode termination
-        terminated = self._is_terminated()
-        truncated = self._is_truncated()
-
-        info = {
-            'episode_step': self.current_step,
-            'simulation_time': traci.simulation.getTime() if self.traci_connected else DEFAULT_INITIAL_TIME
-        }
-
-        return observation, reward, terminated, truncated, info
-
-    def _get_observation(self):
-        """Collect enhanced network state using Tree Method traffic analysis.
-
-        Returns:
-            np.array: Normalized state vector containing sophisticated traffic indicators
-        """
-        # Check if TraCI is already connected (inference mode)
-        if not self.traci_connected:
-            try:
-                # Try to use existing TraCI connection
-                test_time = traci.simulation.getTime()
-                # If this succeeds, TraCI is connected - use existing connection
-                self.traci_connected = True
-                self.edge_ids = traci.edge.getIDList()
-                self.junction_ids = traci.trafficlight.getIDList()
-
-                logger = logging.getLogger(self.__class__.__name__)
-
-            except Exception:
-                # TraCI not connected and we're not in training mode
-                logger = logging.getLogger(self.__class__.__name__)
-                logger.error(
-                    f"=== NO TRACI CONNECTION AVAILABLE ===\nReturning zero observation")
-                return np.zeros(self.state_vector_size, dtype=np.float32)
-
-        # Initialize traffic analyzer on first call
-        if self.traffic_analyzer is None:
-            from .traffic_analysis import RLTrafficAnalyzer
-            debug_mode = hasattr(self, '_debug_state') and self._debug_state
-            # Get m and l parameters from CLI args
-            m = self.cli_args.get('tree_method_m', 0.8)
-            l = self.cli_args.get('tree_method_l', 2.8)
-            self.traffic_analyzer = RLTrafficAnalyzer(
-                self.edge_ids, m, l, debug=debug_mode)
-
-        observation = []
-
-        # Enhanced edge features (6 features per edge using Tree Method analysis)
-        edge_count = 0
-        edges_processed = []
-        for edge_id in self.edge_ids:
-            if ':' in edge_id:  # Skip internal edges
-                continue
-            edge_features = self.traffic_analyzer.get_enhanced_edge_features(
-                edge_id)
-            observation.extend(edge_features)
-            edges_processed.append(edge_id)
-            edge_count += 1
-
-        # Enhanced junction features (2 features per junction)
-        junction_count = 0
-        junction_features_total = []
-        for junction_id in self.junction_ids:
-            junction_features = self.traffic_analyzer.get_enhanced_junction_features(
-                junction_id)
-            junction_features_total.extend(junction_features)
-            observation.extend(junction_features)
-            junction_count += 1
-
-        # Network-level features (5 features)
-        network_features = self.traffic_analyzer.get_network_level_features()
-        observation.extend(network_features)
-
-        # Cycle length feature (1 feature) - normalized to [0, 1] range
-        from .constants import MAX_CYCLE_LENGTH
-        normalized_cycle_length = self.current_cycle_length / MAX_CYCLE_LENGTH
-        observation.append(normalized_cycle_length)
-
-        # Debug logging for feature construction (only when debug mode is enabled)
-        if hasattr(self, '_debug_state') and self._debug_state and self.current_step % 10 == 0:  # Log every 10 steps
-            logger = logging.getLogger(self.__class__.__name__)
-
-        # Ensure correct size and return
-        expected_size = self.state_vector_size
-        if len(observation) < expected_size:
-            observation.extend([DEFAULT_OBSERVATION_PADDING]
-                               * (expected_size - len(observation)))
-        elif len(observation) > expected_size:
-            observation = observation[:expected_size]
-
-        # Enhanced state validation and debugging
-        observation_array = np.array(observation, dtype=np.float32)
-
-        # Log detailed inspection for first few observations or if debug mode enabled
-        if (hasattr(self, '_debug_state') and self._debug_state) or self.current_step < 30:
-            if hasattr(self.traffic_analyzer, 'log_detailed_inspection'):
-                # Pass actual counts for accurate inspection
-                actual_edge_count = len(
-                    [e for e in self.edge_ids if ':' not in e])
-                actual_junction_count = len(self.junction_ids)
-
-                # Debug: Log the actual counts being used
-                # Update the inspection function to pass the correct counts
-                inspection = self.traffic_analyzer.inspect_state_vector(
-                    observation, actual_edge_count, actual_junction_count)
-                if self.current_step < 3:  # Only log detailed inspection for first few steps
-                    self.traffic_analyzer.log_detailed_inspection_from_dict(
-                        inspection)
-
-        # Validate observation quality
-        non_zero_count = np.count_nonzero(observation_array)
-        if non_zero_count == 0 and self.current_step > 10:
-            logger = logging.getLogger(self.__class__.__name__)
-            logger.warning(
-                f"Step {self.current_step}: All {len(observation)} features are zero - possible data collection issue")
-
-        return observation_array
-
-    def _calc_k_by_u(self, current_speed_km_h, free_flow_speed_km_h):
-        """Calculate density from speed using Greenshields model (Tree Method formula).
-
-        Args:
-            current_speed_km_h: Current speed in km/h
-            free_flow_speed_km_h: Free-flow speed in km/h
-
-        Returns:
-            float: Density in vehicles/km/lane
-        """
-        return max(
-            round(MAX_DENSITY * ((max(1 - (current_speed_km_h / free_flow_speed_km_h), 0) ** (1 - M)) ** (1 / (L - 1)))),
-            0
-        )
-
-    def _calc_u_by_k(self, current_density, free_flow_speed_km_h):
-        """Calculate speed from density using Greenshields model (Tree Method formula).
-
-        Args:
-            current_density: Current density in vehicles/km/lane
-            free_flow_speed_km_h: Free-flow speed in km/h
-
-        Returns:
-            float: Speed in km/h
-        """
-        return max(
-            round(free_flow_speed_km_h * ((1 - (current_density / MAX_DENSITY) ** (L - 1)) ** (1 / (1 - M)))),
-            MIN_VELOCITY
-        )
-
-    def _calculate_q_max_u(self, free_flow_speed_km_h, num_lanes):
-        """Calculate optimal flow speed (q_max_u) using Tree Method's algorithm.
-
-        This is the speed at which traffic flow is maximized for this edge.
-
-        Args:
-            free_flow_speed_km_h: Free-flow speed in km/h
-            num_lanes: Number of lanes
-
-        Returns:
-            float: Optimal flow speed in km/h
-        """
-        q_max = 0
-        q_max_u = -1
-
-        for k in range(MAX_DENSITY):
-            u = self._calc_u_by_k(k, free_flow_speed_km_h)
-            q = u * k * num_lanes
-            if q > q_max:
-                q_max = q
-                q_max_u = u
-
-        return q_max_u
-
-    def _compute_reward(self):
-        """Empirically validated reward based on comparative analysis.
-
-        Uses z-score normalization and Cohen's d-based weights from
-        Tree Method vs Fixed timing comparative study.
-
-        Updated 2025-12-07: Removed broken travel time metric, added throughput bonus.
-
-        Returns:
-            float: Reward value (higher is better, expected range -1 to +2)
-        """
-        if not self.vehicle_tracker or not self.reward_calculator:
-            return DEFAULT_FALLBACK_VALUE
-
-        # Collect the 3 empirically validated metrics (travel time removed - broken)
-        avg_waiting_per_vehicle = self._get_avg_waiting_per_vehicle()
-        avg_speed_kmh = self._get_avg_speed_kmh()
-        avg_queue_length = self._get_avg_queue_length()
-<<<<<<< HEAD
-
-        # Get throughput for bonus (vehicles that completed their trips this step)
-        vehicles_arrived = len(traci.simulation.getArrivedIDList())
-
-        # Compute empirical reward using validated function
-        reward = self.reward_calculator.compute_empirical_reward(
-            avg_waiting_per_vehicle=avg_waiting_per_vehicle,
-            avg_speed_kmh=avg_speed_kmh,
-            avg_queue_length=avg_queue_length,
-            vehicles_arrived_this_step=vehicles_arrived
-        )
-
-        # Logging (every 100 steps) - Optional for analysis
-        if self.current_step % 100 == 0:
-            logger = logging.getLogger(self.__class__.__name__)
-            logger.debug(
-                f"Step {self.current_step}: "
-                f"waiting={avg_waiting_per_vehicle:.2f}s, "
-                f"speed={avg_speed_kmh:.2f}km/h, "
-                f"queue={avg_queue_length:.2f}, "
-                f"arrived={vehicles_arrived}, "
-                f"reward={reward:.4f}"
-            )
-
-        return reward
-
-    def _get_avg_waiting_per_vehicle(self) -> float:
-        """Get average waiting time per vehicle (seconds).
-
-=======
-
-        # Get throughput for bonus (vehicles that completed their trips this step)
-        vehicles_arrived = len(traci.simulation.getArrivedIDList())
-
-        # Compute empirical reward using validated function
-        reward = self.reward_calculator.compute_empirical_reward(
-            avg_waiting_per_vehicle=avg_waiting_per_vehicle,
-            avg_speed_kmh=avg_speed_kmh,
-            avg_queue_length=avg_queue_length,
-            vehicles_arrived_this_step=vehicles_arrived
-        )
-
-        # Logging (every 100 steps) - Optional for analysis
-        if self.current_step % 100 == 0:
-            logger = logging.getLogger(self.__class__.__name__)
-            logger.debug(
-                f"Step {self.current_step}: "
-                f"waiting={avg_waiting_per_vehicle:.2f}s, "
-                f"speed={avg_speed_kmh:.2f}km/h, "
-                f"queue={avg_queue_length:.2f}, "
-                f"arrived={vehicles_arrived}, "
-                f"reward={reward:.4f}"
-            )
-
-        return reward
-
-    def _get_avg_waiting_per_vehicle(self) -> float:
-        """Get average waiting time per vehicle (seconds).
-
->>>>>>> ca937cbf
-        Returns:
-            float: Average waiting time across all active vehicles
-        """
-        if not self.traci_connected:
-            return 0.0
-
-        try:
-            active_vehicles = traci.vehicle.getIDList()
-            if not active_vehicles:
-                return 0.0
-
-            total_waiting_time = 0.0
-            for vehicle_id in active_vehicles:
-                try:
-                    waiting_time = traci.vehicle.getWaitingTime(vehicle_id)
-                    total_waiting_time += waiting_time
-                except Exception:
-                    continue
-
-            return total_waiting_time / len(active_vehicles)
-        except Exception:
-            return 0.0
-
-    def _get_avg_speed_kmh(self) -> float:
-        """Get average network speed (km/h).
-
-        Returns:
-            float: Average speed across all active vehicles
-        """
-        if not self.traci_connected:
-            return 0.0
-
-        try:
-            active_vehicles = traci.vehicle.getIDList()
-            if not active_vehicles:
-                return 0.0
-
-            total_speed = 0.0
-            for vehicle_id in active_vehicles:
-                try:
-                    speed_ms = traci.vehicle.getSpeed(vehicle_id)
-                    total_speed += speed_ms * 3.6  # Convert m/s to km/h
-                except Exception:
-                    continue
-
-            return total_speed / len(active_vehicles)
-        except Exception:
-            return 0.0
-<<<<<<< HEAD
-
-    def _get_avg_queue_length(self) -> float:
-        """Get average queue length (vehicles) across all controlled lanes.
-
-        Matches MetricLogger's lane-level calculation for proper normalization.
-
-        Returns:
-            float: Average number of halting vehicles per lane
-        """
-        if not self.traci_connected:
-            return 0.0
-
-        try:
-            total_halting = 0.0
-            lane_count = 0
-
-            # Iterate through controlled lanes (matching MetricLogger)
-            for junction_id in self.junction_ids:
-                try:
-                    controlled_lanes = traci.trafficlight.getControlledLanes(junction_id)
-                    for lane_id in controlled_lanes:
-                        halting_count = traci.lane.getLastStepHaltingNumber(lane_id)
-                        total_halting += halting_count
-                        lane_count += 1
-                except Exception:
-                    continue
-
-            if lane_count == 0:
-                return 0.0
-
-            return total_halting / lane_count
-        except Exception:
-            return 0.0
-
-    def _get_avg_edge_travel_time(self) -> float:
-        """Get average edge travel time (seconds) across all edges.
-
-        Uses SUMO's built-in getTraveltime() to match MetricLogger.
-
-        Returns:
-            float: Average travel time per edge
-        """
-        if not self.traci_connected:
-            return 0.0
-
-        try:
-            total_travel_time = 0.0
-            edge_count = 0
-
-            for edge_id in self.edge_ids:
-                if ':' in edge_id:  # Skip internal edges
-                    continue
-
-                try:
-                    # Use SUMO's built-in travel time (matches MetricLogger)
-                    travel_time = traci.edge.getTraveltime(edge_id)
-                    total_travel_time += travel_time
-                    edge_count += 1
-                except Exception:
-                    continue
-
-            if edge_count == 0:
-                return 0.0
-
-=======
-
-    def _get_avg_queue_length(self) -> float:
-        """Get average queue length (vehicles) across all controlled lanes.
-
-        Matches MetricLogger's lane-level calculation for proper normalization.
-
-        Returns:
-            float: Average number of halting vehicles per lane
-        """
-        if not self.traci_connected:
-            return 0.0
-
-        try:
-            total_halting = 0.0
-            lane_count = 0
-
-            # Iterate through controlled lanes (matching MetricLogger)
-            for junction_id in self.junction_ids:
-                try:
-                    controlled_lanes = traci.trafficlight.getControlledLanes(junction_id)
-                    for lane_id in controlled_lanes:
-                        halting_count = traci.lane.getLastStepHaltingNumber(lane_id)
-                        total_halting += halting_count
-                        lane_count += 1
-                except Exception:
-                    continue
-
-            if lane_count == 0:
-                return 0.0
-
-            return total_halting / lane_count
-        except Exception:
-            return 0.0
-
-    def _get_avg_edge_travel_time(self) -> float:
-        """Get average edge travel time (seconds) across all edges.
-
-        Uses SUMO's built-in getTraveltime() to match MetricLogger.
-
-        Returns:
-            float: Average travel time per edge
-        """
-        if not self.traci_connected:
-            return 0.0
-
-        try:
-            total_travel_time = 0.0
-            edge_count = 0
-
-            for edge_id in self.edge_ids:
-                if ':' in edge_id:  # Skip internal edges
-                    continue
-
-                try:
-                    # Use SUMO's built-in travel time (matches MetricLogger)
-                    travel_time = traci.edge.getTraveltime(edge_id)
-                    total_travel_time += travel_time
-                    edge_count += 1
-                except Exception:
-                    continue
-
-            if edge_count == 0:
-                return 0.0
-
->>>>>>> ca937cbf
-            return total_travel_time / edge_count
-        except Exception:
-            return 0.0
-
-    def _is_terminated(self):
-        """Check if episode should end naturally.
-
-        Returns:
-            bool: True if simulation completed successfully
-        """
-        if not self.traci_connected:
-            return True
-
-        # Check if simulation time reached configured end_time
-        current_time = traci.simulation.getTime()
-        if current_time >= self.end_time:
-            return True
-
-        # Check if all vehicles have completed their journeys
-        try:
-            active_vehicles = traci.vehicle.getIDList()
-            departed_vehicles = traci.simulation.getDepartedIDList()
-            arrived_vehicles = traci.simulation.getArrivedIDList()
-
-            # Episode ends when no more vehicles are active and no more will depart
-            if len(active_vehicles) == 0 and len(departed_vehicles) == 0:
-                return True
-
-        except Exception:
-            # If we can't get vehicle info, assume episode should end
-            return True
-
-        return False
-
-    def _is_truncated(self):
-        """Check if episode should be truncated early.
-
-        Returns:
-            bool: True if episode should be cut short (timeout, error, etc.)
-        """
-        if not self.traci_connected:
-            return True
-
-        # Check for SUMO error conditions
-        try:
-            # Test if TraCI is still responsive
-            _ = traci.simulation.getTime()
-        except Exception:
-            # TraCI connection lost or error occurred
-            return True
-
-        # Check for excessive episode length (safety check)
-        if self.current_step > self.end_time * 2:
-            return True
-
-        return False
-
-    def get_final_statistics(self) -> Dict[str, float]:
-        """Get final simulation statistics for reward function evaluation.
-
-        Returns:
-            Dict containing:
-                - completion_rate: Fraction of vehicles that completed their journey
-                - avg_waiting_time: Average waiting time per vehicle (seconds)
-                - avg_time_loss: Average time loss per vehicle (seconds)
-                - throughput: Vehicles per hour
-                - vehicles_arrived: Total number of vehicles that arrived
-                - vehicles_loaded: Total number of vehicles loaded into simulation
-                - vehicles_inserted: Total number of vehicles that departed
-                - insertion_rate: Fraction of loaded vehicles that were inserted
-        """
-        stats = {
-            'completion_rate': 0.0,
-            'avg_waiting_time': 0.0,
-            'avg_time_loss': 0.0,
-            'throughput': 0.0,
-            'vehicles_arrived': 0,
-            'vehicles_loaded': 0,
-            'vehicles_inserted': 0,
-            'insertion_rate': 0.0
-        }
-
-        if not self.traci_connected:
-            return stats
-
-        try:
-            # Get vehicle counts
-            arrived_list = traci.simulation.getArrivedIDList()
-            departed_list = traci.simulation.getDepartedIDList()
-            loaded_count = traci.simulation.getLoadedNumber()
-            departed_count = traci.simulation.getDepartedNumber()
-            arrived_count = traci.simulation.getArrivedNumber()
-
-            # Basic counts
-            stats['vehicles_loaded'] = loaded_count
-            stats['vehicles_inserted'] = departed_count
-            stats['vehicles_arrived'] = arrived_count
-
-            # Completion rate: arrived / loaded
-            if loaded_count > 0:
-                stats['completion_rate'] = arrived_count / loaded_count
-
-            # Insertion rate: departed / loaded
-            if loaded_count > 0:
-                stats['insertion_rate'] = departed_count / loaded_count
-
-            # Throughput: vehicles per hour
-            simulation_time_hours = traci.simulation.getTime() / 3600.0
-            if simulation_time_hours > 0:
-                stats['throughput'] = arrived_count / simulation_time_hours
-
-            # Average waiting time and time loss (from arrived vehicles)
-            total_waiting_time = 0.0
-            total_time_loss = 0.0
-
-            # Get trip info from vehicle tracker if available
-            if self.vehicle_tracker and len(self.vehicle_tracker.completed_vehicles) > 0:
-                for vehicle_id in self.vehicle_tracker.completed_vehicles:
-                    if vehicle_id in self.vehicle_tracker.vehicle_histories:
-                        # Use tracked data if available
-                        vehicle_data = self.vehicle_tracker.vehicle_histories[vehicle_id]
-                        total_waiting_time += vehicle_data.get(
-                            'last_waiting_time', 0.0)
-
-                # Average
-                completed_count = len(self.vehicle_tracker.completed_vehicles)
-                if completed_count > 0:
-                    stats['avg_waiting_time'] = total_waiting_time / \
-                        completed_count
-
-            # For time loss, we'd need trip info from SUMO - use approximation
-            # Time loss ≈ waiting time (rough estimate)
-            stats['avg_time_loss'] = stats['avg_waiting_time']
-
-        except Exception as e:
-            logger = logging.getLogger(self.__class__.__name__)
-            logger.warning(f"Error collecting final statistics: {e}")
-
-        return stats
-
-
-    def close(self):
-        """Clean up environment resources."""
-        # Close reward calculator (which closes the log file)
-        if self.reward_calculator:
-            try:
-                self.reward_calculator.close()
-                logger = logging.getLogger(self.__class__.__name__)
-                logger.info(
-                    f"Closed reward analysis log for episode {self.episode_number}")
-            except:
-                pass
-
-        if self.traci_connected:
-            try:
-                traci.close()
-            except:
-                pass
-            self.traci_connected = False
-
-        # Clean up temporary workspace if created
-        if self.workspace_dir and self.workspace_dir.startswith('/tmp'):
-            try:
-                shutil.rmtree(self.workspace_dir)
-            except:
-                pass
-
-    def _generate_sumo_files(self):
-        """Generate SUMO network and route files using existing pipeline.
-
-        If network_path is set, reuses pre-generated network files and only
-        generates routes (Steps 6-7). Otherwise, runs the full pipeline (Steps 1-7).
-        """
-        # Create args object from stored CLI args
-        if self.cli_args is None:
-            raise ValueError(
-                "Unable to generate CLI args - no parameters provided")
-
-        # Convert dict to Namespace object
-        args = argparse.Namespace(**self.cli_args)
-
-        # CRITICAL FIX: Override seeds with episode seed for episode variation
-        # Each episode needs different traffic patterns for meaningful learning!
-        # However, respect explicitly set seeds from CLI (for demonstration collection)
-        if hasattr(self, 'episode_seed'):
-            # Use episode seed to generate deterministic but varied traffic per episode
-            # Offset each seed type so network/private/public traffic vary independently
-            # ONLY override if seeds were not explicitly set (None means not set)
-            if getattr(args, 'network_seed', None) is None:
-                args.network_seed = self.episode_seed
-            if getattr(args, 'private_traffic_seed', None) is None:
-                args.private_traffic_seed = self.episode_seed + 1000
-            if getattr(args, 'public_traffic_seed', None) is None:
-                args.public_traffic_seed = self.episode_seed + 2000
-
-<<<<<<< HEAD
-        # DEBUG: Log actual seeds being used
-=======
-        # DEBUG: Log actual seeds being used (use print for reliable output)
->>>>>>> ca937cbf
-        logger = logging.getLogger(__name__)
-        print(f"[SUMO FILES] Seeds: network={getattr(args, 'network_seed', 'None')}, private={getattr(args, 'private_traffic_seed', 'None')}, public={getattr(args, 'public_traffic_seed', 'None')}", flush=True)
-
-        # Check network reuse with print() for reliable output
-        print(f"[SUMO FILES] network_path='{self.network_path}'", flush=True)
-
-        # If network_path is set, use network reuse (it MUST exist, we verified at generation time)
-        if self.network_path:
-            net_file = os.path.join(self.network_path, "grid.net.xml")
-            dir_exists = os.path.exists(self.network_path)
-            file_exists = os.path.exists(net_file)
-            print(f"[SUMO FILES] dir_exists={dir_exists}, file_exists={file_exists}", flush=True)
-
-            if file_exists:
-                print(f"[SUMO FILES] ✅ Reusing network from: {self.network_path}", flush=True)
-                self._generate_with_network_reuse(args)
-                return
-            else:
-                # Fatal error - network_path set but file missing
-                print(f"[SUMO FILES] ERROR: Network path set but grid.net.xml missing!", flush=True)
-                if dir_exists:
-                    contents = os.listdir(self.network_path)
-                    print(f"[SUMO FILES] Dir contents: {contents}", flush=True)
-                raise RuntimeError(f"Network path set but grid.net.xml missing: {net_file}")
-
-        # Only run full pipeline if no network_path (shouldn't happen in normal RL training)
-        print(f"[SUMO FILES] ⚠️ No network_path, running FULL pipeline (Steps 1-7)...", flush=True)
-        pipeline = PipelineFactory.create_pipeline(args)
-        if hasattr(pipeline, 'execute_file_generation_only'):
-            pipeline.execute_file_generation_only()
-        else:
-            # Fallback for other pipeline types (e.g., SamplePipeline)
-            pipeline.execute()
-
-    def _generate_with_network_reuse(self, args):
-        """Generate SUMO files reusing pre-generated network (Steps 6-7 only).
-
-        Copies network files from network_path to workspace, then generates
-        only vehicle routes and SUMO configuration.
-
-        Args:
-            args: Namespace with simulation parameters
-        """
-        from src.config import CONFIG
-        from src.constants import COMPARISON_NETWORK_FILES
-        from src.traffic.builder import execute_route_generation
-        from src.sumo_integration.sumo_utils import execute_config_generation
-
-        logger = logging.getLogger(__name__)
-
-        # Update CONFIG to use current workspace
-        CONFIG.update_workspace(args.workspace)
-
-        # Create workspace directory
-        actual_workspace = os.path.join(args.workspace, 'workspace')
-        os.makedirs(actual_workspace, exist_ok=True)
-
-        # Copy network files from pre-generated network path
-        network_files_copied = 0
-        optional_files = ["zones.geojson", "attractiveness_phases.json"]
-        all_files = list(COMPARISON_NETWORK_FILES) + optional_files
-
-        for filename in all_files:
-            src_file = os.path.join(self.network_path, filename)
-            dst_file = os.path.join(actual_workspace, filename)
-            if os.path.exists(src_file):
-                shutil.copy2(src_file, dst_file)
-                network_files_copied += 1
-                logger.debug(f"Copied {filename} to workspace")
-
-        logger.info(f"📁 Copied {network_files_copied} network files to workspace")
-
-        # Step 6: Generate vehicle routes with episode-specific seeds
-        logger.info("🚗 Generating vehicle routes (Step 6)")
-        execute_route_generation(args)
-
-        # Step 7: Generate SUMO configuration
-        logger.info("⚙️ Generating SUMO configuration (Step 7)")
-        execute_config_generation(args)
-
-    def _start_sumo_simulation(self):
-        """Start SUMO simulation with TraCI connection."""
-        # Find the generated SUMO config file
-        # Note: CONFIG.update_workspace() already appends '/workspace' to the base path,
-        # so self.workspace_dir already points to the correct workspace directory
-        # (e.g., "models/rl_20251009_111047" becomes "models/rl_20251009_111047/workspace" via CONFIG)
-
-        # However, self.workspace_dir still has the original value (before CONFIG added /workspace)
-        # So we need to look in workspace_dir/workspace for the actual files
-        actual_workspace = os.path.join(self.workspace_dir, 'workspace')
-
-        sumo_config = None
-        if os.path.exists(actual_workspace):
-            for file in os.listdir(actual_workspace):
-                if file.endswith('.sumocfg'):
-                    sumo_config = os.path.join(actual_workspace, file)
-                    break
-
-        if not sumo_config:
-            raise RuntimeError(
-                f"No SUMO config file found in {actual_workspace}")
-
-        # Get a free port for this environment
-        if self.traci_port is None:
-            self.traci_port = self._get_free_port()
-
-        # Start SUMO with TraCI using unique port
-        # Don't specify output files - let SUMO use defaults or config file settings
-        sumo_cmd = [
-            'sumo',
-            '-c', sumo_config,
-            '--start',
-            '--quit-on-end',
-            '--no-step-log',
-            '--no-warnings',
-        ]
-
-        # Add SUMO random seed if episode_seed is set
-        # This ensures vehicle behavior (lane changing, speed variation) differs between episodes
-        if hasattr(self, 'episode_seed') and self.episode_seed is not None:
-            sumo_cmd.extend(['--seed', str(self.episode_seed)])
-            logger = logging.getLogger(__name__)
-            logger.info(f"🎲 SUMO random seed set to: {self.episode_seed}")
-
-        traci.start(sumo_cmd, port=self.traci_port)
-        self.traci_connected = True
-
-        # Get network topology information
-        self.junction_ids = traci.trafficlight.getIDList()
-        self.edge_ids = traci.edge.getIDList()
-
-        # Cache edge properties for cost-based reward calculation
-        # These are static properties that don't change during simulation
-        self.edge_properties = {}
-        for edge_id in self.edge_ids:
-            # Get lane information (use first lane for length and max speed since all lanes on an edge share these)
-            lane_id = f"{edge_id}_0"  # First lane ID
-            try:
-                self.edge_properties[edge_id] = {
-                    'lanes': traci.edge.getLaneNumber(edge_id),
-                    'length': traci.lane.getLength(lane_id),  # meters
-                    'free_flow_speed': traci.lane.getMaxSpeed(lane_id) * 3.6  # m/s to km/h
-                }
-            except Exception as e:
-                # If lane doesn't exist (shouldn't happen), skip this edge
-                logger = logging.getLogger(__name__)
-                logger.warning(f"Could not cache properties for edge {edge_id}: {e}")
-
-        # Read actual phase counts for each junction
-        self.junction_phase_counts = {}
-        for junction_id in self.junction_ids:
-            logic = traci.trafficlight.getAllProgramLogics(junction_id)
-            if logic and len(logic) > 0:
-                num_phases = len(logic[0].phases)
-                self.junction_phase_counts[junction_id] = num_phases
-
-        # Update action space with actual traffic light phases
-        self._update_action_space_from_sumo()
-
-        # Observation space already set correctly during __init__ by _get_actual_network_dimensions()
-        # No need to update it here
-
-    def _apply_traffic_light_actions(self, actions):
-        """Apply RL actions to traffic lights.
-
-        For continuous actions: converts duration proportions to schedules
-        For discrete actions: applies phase immediately
-        """
-        if not self.traci_connected:
-            return
-
-        from .constants import RL_USE_CONTINUOUS_ACTIONS, RL_ACTIONS_PER_JUNCTION
-
-        # Debug: Log action shape for troubleshooting
-        expected_size = len(self.junction_ids) * RL_ACTIONS_PER_JUNCTION
-        if len(actions) != expected_size:
-            raise ValueError(
-                f"Action size mismatch! "
-                f"Received: {len(actions)}, Expected: {expected_size} "
-                f"(junctions: {len(self.junction_ids)}, actions_per_junction: {RL_ACTIONS_PER_JUNCTION}). "
-                f"This indicates the action space was not properly initialized."
-            )
-
-        # Record actions for vehicle tracking
-        action_dict = {}
-
-        if RL_USE_CONTINUOUS_ACTIONS:
-            # Duration-based control: convert raw actions to duration schedules
-            junction_schedules = {}
-
-            for i, junction_id in enumerate(self.junction_ids):
-                # Extract 4 values for this junction
-                start_idx = i * RL_ACTIONS_PER_JUNCTION
-                end_idx = start_idx + RL_ACTIONS_PER_JUNCTION
-                raw_outputs = actions[start_idx:end_idx]
-
-                # Apply softmax to get proportions
-                proportions = self._softmax(raw_outputs)
-
-                # Convert to durations summing to current_cycle_length
-                durations = self._proportions_to_durations(
-                    proportions,
-                    self.current_cycle_length,
-                    self.min_phase_time
-                )
-
-                junction_schedules[junction_id] = durations
-
-                # Record first phase for vehicle tracking
-                action_dict[junction_id] = (0, durations[0])
-
-            # Store schedule for application during cycle
-            self.current_schedules = junction_schedules
-            self.cycle_start_step = self.current_step
-
-        elif RL_PHASE_ONLY_MODE:
-            # Phase-only mode: discrete phase selection
-            for i, junction_id in enumerate(self.junction_ids):
-                if i < len(actions):
-                    phase_idx = int(actions[i])
-                    duration = RL_FIXED_PHASE_DURATION
-
-                    try:
-                        traci.trafficlight.setPhase(junction_id, phase_idx)
-                        traci.trafficlight.setPhaseDuration(
-                            junction_id, duration)
-                    except Exception:
-                        pass
-
-                    action_dict[junction_id] = (phase_idx, duration)
-        else:
-            # Legacy mode: phase + duration pairs
-            action_pairs = actions.reshape(
-                self.num_intersections, ACTIONS_PER_INTERSECTION)
-
-            for i, junction_id in enumerate(self.junction_ids):
-                phase_idx, duration_idx = action_pairs[i]
-                duration = PHASE_DURATION_OPTIONS[int(duration_idx)]
-
-                try:
-                    traci.trafficlight.setPhase(junction_id, int(phase_idx))
-                    traci.trafficlight.setPhaseDuration(junction_id, duration)
-                except Exception:
-                    pass
-
-                action_dict[junction_id] = (int(phase_idx), duration)
-
-        # Record decision for vehicle tracking
-        self.vehicle_tracker.record_decision(self.current_step, action_dict)
-
-    def _softmax(self, x):
-        """Numerically stable softmax.
-
-        Args:
-            x: Array of raw values
-
-        Returns:
-            Array of probabilities summing to 1.0
-        """
-        # Handle empty array case (should not happen in normal operation)
-        if len(x) == 0:
-            raise ValueError(
-                f"Cannot apply softmax to empty array. "
-                f"Action shape: {len(x)}, Expected: {len(self.junction_ids) * 4}. "
-                f"This indicates an action space dimension mismatch."
-            )
-
-        exp_x = np.exp(x - np.max(x))
-        return exp_x / exp_x.sum()
-
-    def _proportions_to_durations(self, proportions, cycle_length, min_phase_time):
-        """Convert proportions to integer durations with constraints.
-
-        Args:
-            proportions: Array of 4 proportions summing to 1.0 (e.g., [0.25, 0.15, 0.40, 0.20])
-            cycle_length: Total cycle time in seconds (e.g., 90)
-            min_phase_time: Minimum duration per phase in seconds (e.g., 10)
-
-        Returns:
-            List of 4 integer durations summing exactly to cycle_length
-        """
-        num_phases = len(proportions)
-        available_time = cycle_length - (num_phases * min_phase_time)
-
-        # Calculate durations
-        durations = [min_phase_time + (p * available_time) for p in proportions]
-
-        # Round to integers
-        durations = [int(round(d)) for d in durations]
-
-        # Ensure exact sum (adjust largest phase if needed)
-        diff = cycle_length - sum(durations)
-        if diff != 0:
-            max_idx = np.argmax(durations)
-            durations[max_idx] += diff
-
-        return durations
-
-    def _apply_scheduled_phases(self, time_in_cycle):
-        """Apply correct phase based on schedule and time within cycle.
-
-        Args:
-            time_in_cycle: Time elapsed since start of cycle (0 to cycle_length-1)
-        """
-        if not self.current_schedules:
-            return
-
-        for junction_id, durations in self.current_schedules.items():
-            # Get actual number of phases for this junction
-            actual_num_phases = self.junction_phase_counts.get(junction_id, 4)
-
-            # Only use the durations for phases that actually exist
-            valid_durations = durations[:actual_num_phases]
-
-            # Find which phase should be active at this time
-            elapsed = 0
-            for phase_idx, duration in enumerate(valid_durations):
-                if time_in_cycle < elapsed + duration:
-                    # This is the active phase - apply it
-                    try:
-                        traci.trafficlight.setPhase(junction_id, phase_idx)
-                        traci.trafficlight.setPhaseDuration(junction_id, duration)
-                    except Exception:
-                        pass
-                    break
-                elapsed += duration
-
-    def _select_next_cycle_length(self):
-        """Select cycle length for next decision based on strategy."""
-        if len(self.cycle_lengths) == 1:
-            # Fixed cycle length
-            return
-
-        import random
-
-        if self.cycle_strategy == 'random':
-            self.current_cycle_length = random.choice(self.cycle_lengths)
-        elif self.cycle_strategy == 'sequential':
-            idx = self.decision_count % len(self.cycle_lengths)
-            self.current_cycle_length = self.cycle_lengths[idx]
-        elif self.cycle_strategy == 'adaptive':
-            # Future enhancement: adapt based on traffic conditions
-            # For now, use random
-            self.current_cycle_length = random.choice(self.cycle_lengths)
-        # else: 'fixed' - do nothing, keep current
-
-    def _get_current_avg_waiting_time(self) -> float:
-        """Get current average waiting time across all vehicles.
-
-        Returns:
-            float: Average waiting time in seconds
-        """
-        if not self.traci_connected:
-            return 0.0
-
-        try:
-            active_vehicles = traci.vehicle.getIDList()
-            if not active_vehicles:
-                return 0.0
-
-            total_waiting_time = 0.0
-            for vehicle_id in active_vehicles:
-                try:
-                    waiting_time = traci.vehicle.getWaitingTime(vehicle_id)
-                    total_waiting_time += waiting_time
-                except Exception:
-                    continue
-
-            return total_waiting_time / len(active_vehicles)
-        except Exception:
-            return 0.0
-
-    def _get_network_performance_metrics(self) -> Tuple[float, int]:
-        """Get current network performance metrics for progressive bonuses.
-
-        Returns:
-            Tuple[float, int]: (average_speed_kmh, bottleneck_count)
-        """
-        if not self.traci_connected:
-            return 0.0, 0
-
-        try:
-            # Calculate average network speed
-            total_speed = 0.0
-            vehicle_count = 0
-            active_vehicles = traci.vehicle.getIDList()
-
-            for vehicle_id in active_vehicles:
-                try:
-                    speed_ms = traci.vehicle.getSpeed(vehicle_id)
-                    total_speed += speed_ms * 3.6  # Convert to km/h
-                    vehicle_count += 1
-                except Exception:
-                    continue
-
-            avg_speed = total_speed / max(vehicle_count, 1)
-
-            # Get bottleneck count from traffic analyzer if available
-            bottleneck_count = 0
-            if hasattr(self, 'traffic_analyzer') and self.traffic_analyzer:
-                # Count edges that are detected as bottlenecks
-                for edge_id in self.edge_ids:
-                    if ':' in edge_id or edge_id not in self.traffic_analyzer.edge_links:
-                        continue
-
-                    try:
-                        link = self.traffic_analyzer.edge_links[edge_id]
-                        current_speed = traci.edge.getLastStepMeanSpeed(
-                            edge_id) * 3.6
-                        if current_speed < link.q_max_properties.q_max_u:
-                            bottleneck_count += 1
-                    except Exception:
-                        continue
-
-            return avg_speed, bottleneck_count
-
-        except Exception:
-            return 0.0, 0
-
-    def _get_total_vehicles_expected(self) -> int:
-        """Get the total number of vehicles expected in this simulation.
-
-        Returns:
-            int: Total number of vehicles expected
-        """
-        # Return vehicle count from initialization
-        return self.num_vehicles
-
-    def _get_free_port(self):
-        """Get a free port for TraCI connection."""
-        with socket.socket(socket.AF_INET, socket.SOCK_STREAM) as s:
-            s.bind(('', 0))
-            s.listen(1)
-            port = s.getsockname()[1]
-        return port
-
-    def _update_action_space_from_sumo(self):
-        """Update action space based on actual traffic light phases from SUMO."""
-        if not self.traci_connected:
-            return
-
-        # Skip action space update for continuous actions (duration-based control)
-        # Continuous actions use fixed shape (num_junctions * 4) regardless of actual phases
-        from .constants import RL_USE_CONTINUOUS_ACTIONS
-        if RL_USE_CONTINUOUS_ACTIONS:
-            return
-
-        logger = logging.getLogger(self.__class__.__name__)
-
-        logger.info(f"=== DEBUGGING ACTION SPACE UPDATE ===")
-        # logger.info(f"Available junction IDs: {self.junction_ids}")
-        # logger.info(f"Number of junctions: {len(self.junction_ids)}")
-
-        # Also check what TraCI sees as traffic lights
-        try:
-            all_tls = traci.trafficlight.getIDList()
-            # logger.info(f"All traffic lights from TraCI: {all_tls}")
-        except Exception as e:
-            logger.error(f"Failed to get traffic light IDs from TraCI: {e}")
-            raise RuntimeError(f"Cannot access TraCI traffic lights: {e}")
-
-        actual_phase_counts = []
-        for i, junction_id in enumerate(self.junction_ids):
-            try:
-                # Get the traffic light logic
-                logic = traci.trafficlight.getAllProgramLogics(junction_id)
-
-                if not logic or len(logic) == 0:
-                    raise RuntimeError(
-                        f"Junction {junction_id}: No traffic light logic found")
-
-                first_program = logic[0]
-                if not hasattr(first_program, 'phases'):
-                    raise RuntimeError(
-                        f"Junction {junction_id}: Logic program has no phases attribute")
-
-                phases = first_program.phases
-                num_phases = len(phases)
-
-                if num_phases == 0:
-                    raise RuntimeError(
-                        f"Junction {junction_id}: Zero phases found")
-
-                actual_phase_counts.append(num_phases)
-                # logger.info(f"✓ Junction {junction_id}: Successfully added {num_phases} phases")
-
-            except Exception as e:
-                logger.error(
-                    f"✗ CRITICAL ERROR processing junction {junction_id}: {e}")
-                raise RuntimeError(
-                    f"Failed to get phase data for junction {junction_id}: {e}. NO FALLBACKS ALLOWED - SYSTEM MUST HAVE ACCURATE TRAFFIC LIGHT DATA")
-
-        if not actual_phase_counts:
-            raise RuntimeError(
-                "No valid junctions found - SYSTEM CANNOT PROCEED WITHOUT TRAFFIC LIGHT DATA")
-
-        # Update action space with actual phase counts
-        from gymnasium.spaces import MultiDiscrete
-        self.action_space = MultiDiscrete(actual_phase_counts)
-        # logger.info(f"✓ SUCCESS: Updated action space to: {self.action_space}")
-        # logger.info(f"✓ Phase counts per junction: {actual_phase_counts}")
-        logger.info(f"=== ACTION SPACE UPDATE COMPLETE ===")
-
-        # Validate that we have variation in phase counts (not all the same)
-        unique_counts = set(actual_phase_counts)
-        if len(unique_counts) == 1 and list(unique_counts)[0] == 4:
-            logger.warning(
-                f"⚠️  ALL JUNCTIONS HAVE EXACTLY 4 PHASES - This may indicate a systematic issue")
-        else:
-            logger.info(
-                f"✓ Action space has variation: unique phase counts = {sorted(unique_counts)}")
-
-    def _update_observation_space_from_sumo(self):
-        """Update observation space based on actual network dimensions from SUMO."""
-        if not self.traci_connected:
-            return
-
-        logger = logging.getLogger(self.__class__.__name__)
-
-        try:
-            # Calculate actual state vector size based on SUMO network
-            actual_edge_count = len([e for e in self.edge_ids if ':' not in e])
-            actual_junction_count = len(self.junction_ids)
-
-            from .constants import (
-                RL_DYNAMIC_EDGE_FEATURES_COUNT, RL_DYNAMIC_JUNCTION_FEATURES_COUNT,
-                RL_DYNAMIC_NETWORK_FEATURES_COUNT, STATE_NORMALIZATION_MIN, STATE_NORMALIZATION_MAX
-            )
-
-            actual_state_size = (
-                actual_edge_count * RL_DYNAMIC_EDGE_FEATURES_COUNT +
-                actual_junction_count * RL_DYNAMIC_JUNCTION_FEATURES_COUNT +
-                RL_DYNAMIC_NETWORK_FEATURES_COUNT +
-                1  # +1 for normalized cycle_length feature
-            )
-
-            # Update observation space with actual dimensions
-            import gymnasium as gym
-            self.observation_space = gym.spaces.Box(
-                low=STATE_NORMALIZATION_MIN,
-                # Add tolerance for floating point precision
-                high=STATE_NORMALIZATION_MAX + 0.01,
-                shape=(actual_state_size,),
-                dtype='float32'
-            )
-
-            logger.info(
-                f"Updated observation space to: {actual_state_size} features")
-            logger.info(
-                f"  Edge features: {actual_edge_count} × {RL_DYNAMIC_EDGE_FEATURES_COUNT} = {actual_edge_count * RL_DYNAMIC_EDGE_FEATURES_COUNT}")
-            logger.info(
-                f"  Junction features: {actual_junction_count} × {RL_DYNAMIC_JUNCTION_FEATURES_COUNT} = {actual_junction_count * RL_DYNAMIC_JUNCTION_FEATURES_COUNT}")
-            logger.info(
-                f"  Network features: {RL_DYNAMIC_NETWORK_FEATURES_COUNT}")
-            logger.info(
-                f"  Cycle length feature: 1")
-
-        except Exception as e:
-            logger.error(f"Failed to update observation space from SUMO: {e}")
-            logger.info("Keeping default observation space")
-
-<<<<<<< HEAD
-=======
-    def _parse_network_dimensions_from_file(self, net_file: str):
-        """Parse edge/junction counts from existing network XML file.
-
-        Args:
-            net_file: Path to the network XML file
-
-        Returns:
-            Tuple[int, int]: (actual_edge_count, actual_junction_count)
-        """
-        import xml.etree.ElementTree as ET
-        logger = logging.getLogger(self.__class__.__name__)
-
-        tree = ET.parse(net_file)
-        root = tree.getroot()
-
-        # Count edges (exclude internal edges with ':')
-        all_edges = root.findall('.//edge')
-        actual_edges = [e for e in all_edges if ':' not in e.get('id', '')]
-        actual_edge_count = len(actual_edges)
-
-        # Count traffic lights (junctions with traffic lights)
-        junctions = root.findall(".//junction[@type='traffic_light']")
-        actual_junction_count = len(junctions)
-
-        logger.info(f"Parsed network dimensions from: {net_file}")
-        logger.info(f"  Edges: {actual_edge_count}")
-        logger.info(f"  Junctions: {actual_junction_count}")
-
-        return actual_edge_count, actual_junction_count
-
->>>>>>> ca937cbf
-    def _get_actual_network_dimensions(self):
-        """
-        Get actual edge and junction counts from the network.
-
-<<<<<<< HEAD
-        First checks if network files already exist in the workspace (e.g., during inference
-        after pipeline has run). If not, generates network temporarily.
-=======
-        First checks if a pre-generated network path was provided. Then checks if
-        network files already exist in the workspace. If neither, generates network temporarily.
->>>>>>> ca937cbf
-
-        This is needed because edge splitting creates many more edges than the basic
-        grid formula predicts.
-
-        Returns:
-            Tuple[int, int]: (actual_edge_count, actual_junction_count)
-        """
-        logger = logging.getLogger(self.__class__.__name__)
-
-<<<<<<< HEAD
-        # Check if network files already exist in current workspace
-        from src.config import CONFIG
-        if CONFIG.network_file and Path(CONFIG.network_file).exists():
-            logger.info("Parsing existing network file directly (no SUMO needed)")
-            try:
-                # Parse network XML directly - avoids ANY TraCI usage
-                import xml.etree.ElementTree as ET
-
-                tree = ET.parse(CONFIG.network_file)
-                root = tree.getroot()
-
-                # Count edges (exclude internal edges with ':')
-                all_edges = root.findall('.//edge')
-                actual_edges = [e for e in all_edges if ':' not in e.get('id', '')]
-                actual_edge_count = len(actual_edges)
-
-                # Count traffic lights (junctions with traffic lights)
-                junctions = root.findall(".//junction[@type='traffic_light']")
-                actual_junction_count = len(junctions)
-
-                logger.info(f"Detected actual network dimensions from XML:")
-                logger.info(f"  Edges: {actual_edge_count}")
-                logger.info(f"  Junctions: {actual_junction_count}")
-
-                return actual_edge_count, actual_junction_count
-
-=======
-        # Use print() for reliable output (logging gets lost in subprocess noise)
-        print(f"[DIM CHECK] network_path='{self.network_path}'", flush=True)
-
-        # If network_path was provided, it MUST exist (we verified at generation time)
-        if self.network_path:
-            net_file = os.path.join(self.network_path, "grid.net.xml")
-            dir_exists = os.path.exists(self.network_path)
-            file_exists = os.path.exists(net_file)
-            print(f"[DIM CHECK] dir_exists={dir_exists}, file_exists={file_exists}", flush=True)
-
-            if file_exists:
-                print(f"[DIM CHECK] ✅ Using pre-generated network: {net_file}", flush=True)
-                try:
-                    return self._parse_network_dimensions_from_file(net_file)
-                except Exception as e:
-                    logger.warning(f"Failed to parse pre-generated network: {e}")
-                    print(f"[DIM CHECK] WARNING: Parse failed: {e}", flush=True)
-            else:
-                # This should not happen - network_path was set but file doesn't exist
-                print(f"[DIM CHECK] ERROR: network_path set but file missing!", flush=True)
-                if dir_exists:
-                    contents = os.listdir(self.network_path)
-                    print(f"[DIM CHECK] Dir contents: {contents}", flush=True)
-
-        # SECOND: Check if network files already exist in current workspace
-        from src.config import CONFIG
-        if CONFIG.network_file and Path(CONFIG.network_file).exists():
-            print(f"[DIM CHECK] Using existing workspace network: {CONFIG.network_file}", flush=True)
-            logger.info(f"Using existing workspace network: {CONFIG.network_file}")
-            try:
-                return self._parse_network_dimensions_from_file(CONFIG.network_file)
->>>>>>> ca937cbf
-            except Exception as e:
-                logger.warning(f"Failed to parse existing network XML, will regenerate: {e}")
-
-        # Network doesn't exist yet - need to generate temporarily
-<<<<<<< HEAD
-=======
-        print(f"[DIM CHECK] ⚠️ No network found, generating temporarily...", flush=True)
->>>>>>> ca937cbf
-        logger.info("Generating network temporarily for dimension check")
-        temp_dir = tempfile.mkdtemp(prefix="rl_network_count_")
-
-        try:
-            # Save current workspace
-            original_workspace = self.workspace
-
-            # Use temporary workspace
-            self.cli_args['workspace'] = temp_dir
-
-            # Update global CONFIG to point to temporary workspace
-            from src.config import CONFIG
-<<<<<<< HEAD
-            from pathlib import Path
-=======
->>>>>>> ca937cbf
-            original_config_output_dir = CONFIG._output_dir
-            CONFIG.update_workspace(temp_dir)
-
-            # Create the workspace subdirectory
-            workspace_subdir = Path(temp_dir) / "workspace"
-            workspace_subdir.mkdir(parents=True, exist_ok=True)
-
-            # Ensure all seed-related attributes exist
-            if 'seed' not in self.cli_args:
-                self.cli_args['seed'] = None
-            if 'network_seed' not in self.cli_args:
-                self.cli_args['network_seed'] = None
-            if 'private_traffic_seed' not in self.cli_args:
-                self.cli_args['private_traffic_seed'] = None
-            if 'public_traffic_seed' not in self.cli_args:
-                self.cli_args['public_traffic_seed'] = None
-
-            # FIX: Ensure junctions_to_remove exists with proper default
-            if 'junctions_to_remove' not in self.cli_args:
-                self.cli_args['junctions_to_remove'] = '0'  # Default: no junctions removed
-
-            # Convert dict to namespace object for pipeline steps
-            import argparse
-            args_namespace = argparse.Namespace(**self.cli_args)
-
-            # Run pipeline steps individually to generate network
-            from src.pipeline.steps.network_generation_step import NetworkGenerationStep
-            from src.pipeline.steps.zone_generation_step import ZoneGenerationStep
-            from src.network.split_edges_with_lanes import execute_edge_splitting
-            from src.sumo_integration.sumo_utils import execute_network_rebuild
-
-            # Step 1: Network Generation
-            network_step = NetworkGenerationStep(args_namespace)
-            network_step.run()
-
-            # Step 2: Zone Generation
-            zone_step = ZoneGenerationStep(args_namespace)
-            zone_step.run()
-
-            # Step 3: Edge Splitting with Lane Assignment
-            execute_edge_splitting(args_namespace)
-
-            # Step 4: Network Rebuild
-            execute_network_rebuild(args_namespace)
-
-            # Parse network XML directly - no SUMO/TraCI needed
-            try:
-<<<<<<< HEAD
-                import xml.etree.ElementTree as ET
-
-                tree = ET.parse(CONFIG.network_file)
-                root = tree.getroot()
-
-                # Count edges (exclude internal edges with ':')
-                all_edges = root.findall('.//edge')
-                actual_edges = [e for e in all_edges if ':' not in e.get('id', '')]
-                actual_edge_count = len(actual_edges)
-
-                # Count traffic lights (junctions with traffic lights)
-                junctions = root.findall(".//junction[@type='traffic_light']")
-                actual_junction_count = len(junctions)
-
-                logger.info(f"Detected actual network dimensions from generated XML:")
-                logger.info(f"  Edges: {actual_edge_count}")
-                logger.info(f"  Junctions: {actual_junction_count}")
-
-=======
-                actual_edge_count, actual_junction_count = self._parse_network_dimensions_from_file(CONFIG.network_file)
->>>>>>> ca937cbf
-            except Exception as e:
-                logger.error(f"Failed to parse generated network XML: {e}")
-                # Fall back to estimated values
-                grid_dimension = int(self.cli_args['grid_dimension'])
-                actual_edge_count = 2 * 2 * (2 * grid_dimension * (grid_dimension - 1))
-                actual_junction_count = self.num_intersections
-                logger.warning(f"Using estimated dimensions: {actual_edge_count} edges, {actual_junction_count} junctions")
-
-            # Restore original workspace
-            self.cli_args['workspace'] = original_workspace
-            CONFIG._output_dir = original_config_output_dir
-            CONFIG._update_paths()
-
-            return actual_edge_count, actual_junction_count
-
-        finally:
-            # Clean up temporary directory
-            try:
-                shutil.rmtree(temp_dir)
-            except Exception as e:
-                logger.warning(f"Failed to clean up temporary directory {temp_dir}: {e}")
-
-    def enable_debug_mode(self):
-        """Enable detailed state debugging and logging."""
-        self._debug_state = True
-        if self.traffic_analyzer is not None:
-            self.traffic_analyzer.debug = True
-
-    def disable_debug_mode(self):
-        """Disable detailed state debugging and logging."""
-        self._debug_state = False
-        if self.traffic_analyzer is not None:
-            self.traffic_analyzer.debug = False
+"""
+RL Environment for Traffic Signal Control.
+
+This module implements the OpenAI Gymnasium environment that interfaces
+with SUMO simulation for reinforcement learning training.
+"""
+
+import argparse
+import logging
+import os
+import shlex
+import shutil
+import socket
+import subprocess
+import tempfile
+from typing import Dict, Tuple, Any
+from pathlib import Path
+
+import gymnasium as gym
+import numpy as np
+import traci
+
+from .reward import RewardCalculator
+from .constants import (
+    STATE_NORMALIZATION_MIN, STATE_NORMALIZATION_MAX,
+    EDGE_FEATURES_COUNT, JUNCTION_FEATURES_COUNT,
+    ACTIONS_PER_INTERSECTION, PHASE_DURATION_OPTIONS,
+    MIN_PHASE_DURATION, MAX_PHASE_DURATION, MIN_GREEN_TIME, MAX_GREEN_TIME,
+    MEASUREMENT_INTERVAL_STEPS,
+    MAX_DENSITY_VEHICLES_PER_METER, MAX_FLOW_VEHICLES_PER_SECOND,
+    CONGESTION_WAITING_TIME_THRESHOLD, NUM_TRAFFIC_LIGHT_PHASES, NUM_PHASE_DURATION_OPTIONS,
+    DEFAULT_INITIAL_STEP, DEFAULT_INITIAL_TIME, DEFAULT_FALLBACK_VALUE, DEFAULT_OBSERVATION_PADDING,
+    RL_PHASE_ONLY_MODE, RL_FIXED_PHASE_DURATION, RL_ACTIONS_PER_INTERSECTION_PHASE_ONLY,
+    PROGRESSIVE_BONUS_ENABLED,
+    REWARD_THROUGHPUT_PER_VEHICLE, REWARD_WAITING_TIME_PENALTY_WEIGHT,
+    REWARD_EXCESSIVE_WAITING_PENALTY, REWARD_EXCESSIVE_WAITING_THRESHOLD,
+    REWARD_SPEED_REWARD_FACTOR, REWARD_SPEED_NORMALIZATION,
+    REWARD_BOTTLENECK_PENALTY_PER_EDGE, REWARD_INSERTION_BONUS, REWARD_INSERTION_THRESHOLD
+)
+from .vehicle_tracker import VehicleTracker
+from src.pipeline.pipeline_factory import PipelineFactory
+from src.args.parser import create_argument_parser
+
+# Import Tree Method constants for cost-based reward calculation
+from src.traffic_control.decentralized_traffic_bottlenecks.shared.config import (
+    MAX_DENSITY, MIN_VELOCITY, M, L
+)
+
+
+class TrafficControlEnv(gym.Env):
+    """
+    OpenAI Gymnasium environment for network-wide traffic signal control.
+
+    Implements the environment design from RL_DISCUSSION.md:
+    - State: Macroscopic traffic indicators (speed, density, flow, congestion)
+    - Action: Phase + duration selection for all intersections
+    - Reward: Individual vehicle penalties + throughput bonuses
+    """
+
+    @classmethod
+    def from_args(cls, args):
+        """Create environment from argparse Namespace object.
+
+        Args:
+            args: Parsed argparse Namespace with simulation parameters
+
+        Returns:
+            TrafficControlEnv: Initialized environment
+        """
+        # Convert args to parameter string with proper quoting
+        env_params_list = []
+
+        # Skip RL-specific and internal args
+        skip_keys = {
+            'traffic_control', 'rl_model_path', 'gui', 'quiet', 'verbose',
+            'bottleneck_detection_interval', 'atlcs_interval', 'tree_method_interval',
+            'tree_method_sample',
+            # Skip internal seed cache attributes added by multi_seed_utils
+            '_network_seed', '_private_traffic_seed', '_public_traffic_seed'
+        }
+
+        for key, value in vars(args).items():
+            if value is not None and key not in skip_keys:
+                # Convert underscores to hyphens for CLI compatibility
+                cli_key = key.replace('_', '-')
+
+                if isinstance(value, bool):
+                    if value:
+                        env_params_list.append(f"--{cli_key}")
+                else:
+                    # Convert floats to ints if they're whole numbers
+                    if isinstance(value, float) and value.is_integer():
+                        value_str = str(int(value))
+                    else:
+                        value_str = str(value)
+
+                    # Use shlex.quote to properly handle spaces and special characters
+                    env_params_list.append(
+                        f"--{cli_key} {shlex.quote(value_str)}")
+
+        env_params_string = ' '.join(env_params_list)
+
+        return cls(env_params_string)
+
+    @classmethod
+    def from_namespace(cls, args, minimal=False):
+        """Create environment from argparse Namespace without running pipeline.
+
+        Args:
+            args: Parsed argparse Namespace with simulation parameters
+            minimal: If True, create minimal env for inference (no pipeline)
+
+        Returns:
+            TrafficControlEnv: Initialized environment
+        """
+        # Create instance without calling __init__
+        instance = cls.__new__(cls)
+        gym.Env.__init__(instance)
+
+        # Extract key parameters directly from args
+        # FIX: Account for junctions_to_remove in intersection count
+        from src.network.generate_grid import parse_junctions_to_remove
+
+        grid_dimension = int(args.grid_dimension)
+        junctions_remove_input = getattr(args, 'junctions_to_remove', '0')
+        is_list, junction_ids, remove_count = parse_junctions_to_remove(junctions_remove_input)
+        instance.num_intersections = (grid_dimension * grid_dimension) - remove_count
+        instance.num_vehicles = args.num_vehicles
+        instance.end_time = args.end_time
+        instance.workspace = getattr(args, 'workspace', 'workspace')
+        instance.cli_args = vars(args)
+
+        # Cycle length management
+        from .constants import DEFAULT_CYCLE_LENGTH, MIN_PHASE_DURATION, MAX_CYCLE_LENGTH
+        instance.cycle_lengths = getattr(args, 'rl_cycle_lengths', [DEFAULT_CYCLE_LENGTH])
+        instance.cycle_strategy = getattr(args, 'rl_cycle_strategy', 'fixed')
+        instance.current_cycle_length = instance.cycle_lengths[0]
+        instance.min_phase_time = MIN_PHASE_DURATION
+        instance.decision_count = 0
+        instance.current_schedules = {}
+        instance.cycle_start_step = 0
+
+        # Calculate state vector size dynamically by getting actual network dimensions
+        # This ensures observation space matches the actual edge count after edge splitting
+        from .constants import (
+            RL_DYNAMIC_EDGE_FEATURES_COUNT, RL_DYNAMIC_JUNCTION_FEATURES_COUNT,
+            RL_DYNAMIC_NETWORK_FEATURES_COUNT, RL_USE_CONTINUOUS_ACTIONS, RL_ACTIONS_PER_JUNCTION
+        )
+
+        # Get actual edge and junction counts by temporarily generating the network
+        actual_edge_count, actual_junction_count = instance._get_actual_network_dimensions()
+
+        instance.state_vector_size = (actual_edge_count * RL_DYNAMIC_EDGE_FEATURES_COUNT +
+                                      actual_junction_count * RL_DYNAMIC_JUNCTION_FEATURES_COUNT +
+                                      RL_DYNAMIC_NETWORK_FEATURES_COUNT +
+                                      1)  # +1 for normalized cycle_length
+
+        # Define observation space
+        instance.observation_space = gym.spaces.Box(
+            low=STATE_NORMALIZATION_MIN,
+            high=STATE_NORMALIZATION_MAX + 0.01,
+            shape=(instance.state_vector_size,),
+            dtype=np.float32
+        )
+
+        # Define action space
+        if RL_USE_CONTINUOUS_ACTIONS:
+            # Use finite bounds for PPO compatibility
+            # Actions are logits that get normalized via softmax
+            # Range of -10 to +10 covers practical spectrum (exp(-10) ≈ 0%, exp(+10) ≈ 100%)
+            instance.action_space = gym.spaces.Box(
+                low=-10.0,
+                high=10.0,
+                shape=(instance.num_intersections * RL_ACTIONS_PER_JUNCTION,),
+                dtype=np.float32
+            )
+        elif RL_PHASE_ONLY_MODE:
+            instance.action_space = gym.spaces.MultiDiscrete(
+                [NUM_TRAFFIC_LIGHT_PHASES] * instance.num_intersections)
+        else:
+            instance.action_space = gym.spaces.MultiDiscrete(
+                [NUM_TRAFFIC_LIGHT_PHASES, NUM_PHASE_DURATION_OPTIONS] * instance.num_intersections)
+
+        # Initialize simulation state (match __init__ exactly)
+        instance.current_step = DEFAULT_INITIAL_STEP
+        instance.episode_start_time = DEFAULT_INITIAL_TIME
+        instance.workspace_dir = None
+        instance.vehicle_tracker = None
+        instance.junction_ids = []
+        instance.edge_ids = []
+
+        # TraCI connection state
+        instance.traci_connected = False
+        instance.traci_port = None
+
+        # Tree Method traffic analyzer
+        instance.traffic_analyzer = None
+
+        # For minimal inference mode, don't run pipeline - controller will handle TraCI
+        # if minimal:
+        #     import logging
+        #     logger = logging.getLogger(__name__)
+        #     logger.info(
+        #         "Created minimal TrafficControlEnv for inference (no pipeline)")
+
+        return instance
+
+    def __init__(self, env_params_string: str, episode_number: int = 0,
+                 cycle_lengths: list = None, cycle_strategy: str = 'fixed',
+                 network_path: str = None, network_dimensions: tuple = None):
+        """Initialize the traffic control environment.
+
+        Args:
+            env_params_string: Raw parameter string for environment (e.g., "--network-seed 42 --grid_dimension 5 ...")
+            episode_number: Episode number for reward logging (0 = auto-increment)
+            cycle_lengths: List of cycle lengths in seconds (default: [90])
+            cycle_strategy: How to select cycle length ('fixed', 'random', 'sequential', 'adaptive')
+            network_path: Path to pre-generated network files for reuse (if None, generates fresh network each episode)
+            network_dimensions: Pre-computed (edge_count, junction_count) to skip network generation during init
+        """
+        super().__init__()
+        from .constants import DEFAULT_CYCLE_LENGTH, MIN_PHASE_DURATION
+
+        # Parse parameter string into CLI args
+        parser = create_argument_parser()
+        args_list = shlex.split(env_params_string)
+        self.cli_args = vars(parser.parse_args(args_list))
+
+        # Store network path for reuse (if provided)
+        self.network_path = network_path
+
+        # Extract key parameters from CLI args
+        from src.network.generate_grid import parse_junctions_to_remove
+
+        grid_dimension = int(self.cli_args['grid_dimension'])
+
+        # Account for junctions_to_remove in intersection count
+        junctions_remove_input = self.cli_args.get('junctions_to_remove', '0')
+        is_list, junction_ids, remove_count = parse_junctions_to_remove(junctions_remove_input)
+        self.num_intersections = (grid_dimension * grid_dimension) - remove_count
+
+        self.num_vehicles = self.cli_args['num_vehicles']
+        self.end_time = self.cli_args['end_time']
+        self.workspace = self.cli_args.get('workspace', 'workspace')
+
+        # Cycle length management for variable duration control
+        self.cycle_lengths = cycle_lengths if cycle_lengths else [DEFAULT_CYCLE_LENGTH]
+        self.cycle_strategy = cycle_strategy
+        self.current_cycle_length = self.cycle_lengths[0]
+        self.min_phase_time = MIN_PHASE_DURATION
+        self.decision_count = 0  # Track number of decisions for sequential strategy
+        self.current_schedules = {}  # Store phase schedules for current cycle
+        self.cycle_start_step = 0  # Track when current cycle started
+
+        # Calculate state vector size dynamically
+        # This ensures observation space matches actual edge count after edge splitting
+        from .constants import (
+            RL_DYNAMIC_EDGE_FEATURES_COUNT, RL_DYNAMIC_JUNCTION_FEATURES_COUNT,
+            RL_DYNAMIC_NETWORK_FEATURES_COUNT
+        )
+
+        # Use pre-computed dimensions if provided, otherwise generate network temporarily
+        if network_dimensions:
+            actual_edge_count, actual_junction_count = network_dimensions
+            print(f"[ENV] Using provided dimensions: {actual_edge_count} edges, {actual_junction_count} junctions", flush=True)
+        else:
+            actual_edge_count, actual_junction_count = self._get_actual_network_dimensions()
+
+        self.state_vector_size = (actual_edge_count * RL_DYNAMIC_EDGE_FEATURES_COUNT +
+                                  actual_junction_count * RL_DYNAMIC_JUNCTION_FEATURES_COUNT +
+                                  RL_DYNAMIC_NETWORK_FEATURES_COUNT +
+                                  1)  # +1 for normalized cycle_length
+
+        # Define observation space: normalized state vector [0, 1]
+        # State includes traffic features (edges) + signal features (junctions) + cycle_length
+        state_size = self.state_vector_size
+        self.observation_space = gym.spaces.Box(
+            low=STATE_NORMALIZATION_MIN,
+            # Add tolerance for floating point precision
+            high=STATE_NORMALIZATION_MAX + 0.01,
+            shape=(state_size,),
+            dtype=np.float32
+        )
+
+        # Define action space based on control mode
+        from .constants import RL_USE_CONTINUOUS_ACTIONS, RL_ACTIONS_PER_JUNCTION
+
+        if RL_USE_CONTINUOUS_ACTIONS:
+            # Duration-based control: continuous actions for phase duration proportions
+            # Each intersection outputs 4 values (one per phase) that will be converted to durations via softmax
+            # Shape: (num_intersections * 4,) - continuous values from neural network
+            # Use finite bounds for PPO compatibility
+            # Range of -10 to +10 covers practical spectrum (exp(-10) ≈ 0%, exp(+10) ≈ 100%)
+            self.action_space = gym.spaces.Box(
+                low=-10.0,
+                high=10.0,
+                shape=(self.num_intersections * RL_ACTIONS_PER_JUNCTION,),
+                dtype=np.float32
+            )
+        elif RL_PHASE_ONLY_MODE:
+            # Phase-only control: discrete actions for phase selection per intersection
+            # Each intersection: [phase_id] only
+            # Temporarily use default, will be updated in _start_sumo_simulation
+            self.action_space = gym.spaces.MultiDiscrete(
+                [NUM_TRAFFIC_LIGHT_PHASES] * self.num_intersections)
+        else:
+            # Legacy phase + duration control: discrete actions for phase + duration per intersection
+            # Each intersection: [phase_id, duration_index]
+            # Temporarily use default, will be updated in _start_sumo_simulation
+            self.action_space = gym.spaces.MultiDiscrete(
+                [NUM_TRAFFIC_LIGHT_PHASES, NUM_PHASE_DURATION_OPTIONS] * self.num_intersections)
+
+        # Initialize simulation state
+        self.current_step = DEFAULT_INITIAL_STEP
+        self.episode_start_time = DEFAULT_INITIAL_TIME
+        self.workspace_dir = None
+        self.vehicle_tracker = None
+        self.junction_ids = []
+        self.edge_ids = []
+
+        # TraCI connection state
+        self.traci_connected = False
+        self.traci_port = None  # Will be dynamically assigned
+
+        # Tree Method traffic analyzer (initialized after network topology is known)
+        self.traffic_analyzer = None
+
+        # Reward analysis logging
+        self.reward_calculator = None
+        self.episode_number = episode_number  # Track episode for log filenames
+
+    def reset(self, seed=None, options=None):
+        """Reset the environment to start a new episode.
+
+        Args:
+            seed: Random seed for episode generation (CRITICAL for RL training diversity)
+
+        Returns:
+            observation: Initial state observation
+            info: Additional information dictionary
+        """
+        # CRITICAL: Use the seed to create episode variation
+        # Without this, all episodes are identical → all rewards are identical → no learning!
+        if seed is not None:
+            self.episode_seed = seed
+            # Set numpy random seed for reproducibility
+            np.random.seed(seed)
+        else:
+            # Generate random seed if not provided
+            self.episode_seed = np.random.randint(0, 2**31 - 1)
+            np.random.seed(self.episode_seed)
+
+        # Close any existing TraCI connection
+        if self.traci_connected:
+            try:
+                traci.close()
+            except:
+                pass
+            self.traci_connected = False
+
+        # Create workspace directory for this episode
+        if self.cli_args and 'workspace' in self.cli_args:
+            # Use workspace from CLI args
+            self.workspace_dir = self.cli_args['workspace']
+            os.makedirs(self.workspace_dir, exist_ok=True)
+        else:
+            # Create temporary workspace if not specified
+            self.workspace_dir = tempfile.mkdtemp(prefix="rl_episode_")
+
+        # Generate SUMO configuration using existing pipeline
+        self._generate_sumo_files()
+
+        # Start SUMO simulation with TraCI
+        self._start_sumo_simulation()
+
+        # Initialize vehicle tracker
+        self.vehicle_tracker = VehicleTracker()
+
+        # Set total vehicles expected for progressive bonus milestones
+        if PROGRESSIVE_BONUS_ENABLED:
+            total_vehicles = self._get_total_vehicles_expected()
+            if total_vehicles > 0:
+                self.vehicle_tracker.set_total_vehicles_expected(
+                    total_vehicles)
+
+        # Reset episode state
+        self.current_step = DEFAULT_INITIAL_STEP
+        self.episode_start_time = DEFAULT_INITIAL_TIME
+
+        # Initialize reward analysis CSV logging
+        # Always initialize for demonstration collection tracking
+        # Initialize reward calculator with CSV logging
+        log_filename = f"reward_analysis_episode_{self.episode_number}.csv"
+        self.reward_calculator = RewardCalculator(log_file_path=log_filename)
+
+        logger = logging.getLogger(self.__class__.__name__)
+        logger.info(f"Initialized reward analysis logging: {log_filename}")
+
+        # Get initial observation
+        observation = self._get_observation()
+        info = {'episode_step': self.current_step}
+
+        return observation, info
+
+    def step(self, action):
+        """Execute one simulation step with the given action.
+
+        Args:
+            action: RL agent's action (duration proportions for all intersections if continuous,
+                    or phase indices if discrete)
+
+        Returns:
+            observation: New state after action execution
+            reward: Reward signal for this step
+            terminated: Whether episode has ended
+            truncated: Whether episode was truncated
+            info: Additional information dictionary
+        """
+        if not self.traci_connected:
+            raise RuntimeError("SUMO simulation not connected")
+
+        # Apply traffic light actions (sets schedule for continuous, or applies phase for discrete)
+        self._apply_traffic_light_actions(action)
+
+        # Advance simulation by current cycle length
+        from .constants import RL_USE_CONTINUOUS_ACTIONS, MEASUREMENT_INTERVAL_STEPS
+
+        if RL_USE_CONTINUOUS_ACTIONS:
+            # Duration-based control: apply scheduled phases throughout cycle
+            for t in range(self.current_cycle_length):
+                if self.traci_connected:
+                    # Apply correct phase based on schedule and time within cycle
+                    self._apply_scheduled_phases(t)
+
+                    # Advance SUMO simulation
+                    traci.simulationStep()
+                    self.current_step += 1
+
+                    # Update vehicle tracker every measurement interval
+                    if self.current_step % MEASUREMENT_INTERVAL_STEPS == 0:
+                        self.vehicle_tracker.update_vehicles(self.current_step)
+        else:
+            # Phase-only or legacy control: advance by current cycle length
+            for _ in range(self.current_cycle_length):
+                if self.traci_connected:
+                    traci.simulationStep()
+                    self.current_step += 1
+
+                    if self.current_step % MEASUREMENT_INTERVAL_STEPS == 0:
+                        self.vehicle_tracker.update_vehicles(self.current_step)
+
+        # Select next cycle length for next decision
+        if RL_USE_CONTINUOUS_ACTIONS:
+            self._select_next_cycle_length()
+            self.decision_count += 1
+
+        # Get new observation
+        observation = self._get_observation()
+
+        # Compute reward
+        reward = self._compute_reward()
+
+        # Check episode termination
+        terminated = self._is_terminated()
+        truncated = self._is_truncated()
+
+        info = {
+            'episode_step': self.current_step,
+            'simulation_time': traci.simulation.getTime() if self.traci_connected else DEFAULT_INITIAL_TIME
+        }
+
+        return observation, reward, terminated, truncated, info
+
+    def _get_observation(self):
+        """Collect enhanced network state using Tree Method traffic analysis.
+
+        Returns:
+            np.array: Normalized state vector containing sophisticated traffic indicators
+        """
+        # Check if TraCI is already connected (inference mode)
+        if not self.traci_connected:
+            try:
+                # Try to use existing TraCI connection
+                test_time = traci.simulation.getTime()
+                # If this succeeds, TraCI is connected - use existing connection
+                self.traci_connected = True
+                self.edge_ids = traci.edge.getIDList()
+                self.junction_ids = traci.trafficlight.getIDList()
+
+                logger = logging.getLogger(self.__class__.__name__)
+
+            except Exception:
+                # TraCI not connected and we're not in training mode
+                logger = logging.getLogger(self.__class__.__name__)
+                logger.error(
+                    f"=== NO TRACI CONNECTION AVAILABLE ===\nReturning zero observation")
+                return np.zeros(self.state_vector_size, dtype=np.float32)
+
+        # Initialize traffic analyzer on first call
+        if self.traffic_analyzer is None:
+            from .traffic_analysis import RLTrafficAnalyzer
+            debug_mode = hasattr(self, '_debug_state') and self._debug_state
+            # Get m and l parameters from CLI args
+            m = self.cli_args.get('tree_method_m', 0.8)
+            l = self.cli_args.get('tree_method_l', 2.8)
+            self.traffic_analyzer = RLTrafficAnalyzer(
+                self.edge_ids, m, l, debug=debug_mode)
+
+        observation = []
+
+        # Enhanced edge features (6 features per edge using Tree Method analysis)
+        edge_count = 0
+        edges_processed = []
+        for edge_id in self.edge_ids:
+            if ':' in edge_id:  # Skip internal edges
+                continue
+            edge_features = self.traffic_analyzer.get_enhanced_edge_features(
+                edge_id)
+            observation.extend(edge_features)
+            edges_processed.append(edge_id)
+            edge_count += 1
+
+        # Enhanced junction features (2 features per junction)
+        junction_count = 0
+        junction_features_total = []
+        for junction_id in self.junction_ids:
+            junction_features = self.traffic_analyzer.get_enhanced_junction_features(
+                junction_id)
+            junction_features_total.extend(junction_features)
+            observation.extend(junction_features)
+            junction_count += 1
+
+        # Network-level features (5 features)
+        network_features = self.traffic_analyzer.get_network_level_features()
+        observation.extend(network_features)
+
+        # Cycle length feature (1 feature) - normalized to [0, 1] range
+        from .constants import MAX_CYCLE_LENGTH
+        normalized_cycle_length = self.current_cycle_length / MAX_CYCLE_LENGTH
+        observation.append(normalized_cycle_length)
+
+        # Debug logging for feature construction (only when debug mode is enabled)
+        if hasattr(self, '_debug_state') and self._debug_state and self.current_step % 10 == 0:  # Log every 10 steps
+            logger = logging.getLogger(self.__class__.__name__)
+
+        # Ensure correct size and return
+        expected_size = self.state_vector_size
+        if len(observation) < expected_size:
+            observation.extend([DEFAULT_OBSERVATION_PADDING]
+                               * (expected_size - len(observation)))
+        elif len(observation) > expected_size:
+            observation = observation[:expected_size]
+
+        # Enhanced state validation and debugging
+        observation_array = np.array(observation, dtype=np.float32)
+
+        # Log detailed inspection for first few observations or if debug mode enabled
+        if (hasattr(self, '_debug_state') and self._debug_state) or self.current_step < 30:
+            if hasattr(self.traffic_analyzer, 'log_detailed_inspection'):
+                # Pass actual counts for accurate inspection
+                actual_edge_count = len(
+                    [e for e in self.edge_ids if ':' not in e])
+                actual_junction_count = len(self.junction_ids)
+
+                # Debug: Log the actual counts being used
+                # Update the inspection function to pass the correct counts
+                inspection = self.traffic_analyzer.inspect_state_vector(
+                    observation, actual_edge_count, actual_junction_count)
+                if self.current_step < 3:  # Only log detailed inspection for first few steps
+                    self.traffic_analyzer.log_detailed_inspection_from_dict(
+                        inspection)
+
+        # Validate observation quality
+        non_zero_count = np.count_nonzero(observation_array)
+        if non_zero_count == 0 and self.current_step > 10:
+            logger = logging.getLogger(self.__class__.__name__)
+            logger.warning(
+                f"Step {self.current_step}: All {len(observation)} features are zero - possible data collection issue")
+
+        return observation_array
+
+    def _calc_k_by_u(self, current_speed_km_h, free_flow_speed_km_h):
+        """Calculate density from speed using Greenshields model (Tree Method formula).
+
+        Args:
+            current_speed_km_h: Current speed in km/h
+            free_flow_speed_km_h: Free-flow speed in km/h
+
+        Returns:
+            float: Density in vehicles/km/lane
+        """
+        return max(
+            round(MAX_DENSITY * ((max(1 - (current_speed_km_h / free_flow_speed_km_h), 0) ** (1 - M)) ** (1 / (L - 1)))),
+            0
+        )
+
+    def _calc_u_by_k(self, current_density, free_flow_speed_km_h):
+        """Calculate speed from density using Greenshields model (Tree Method formula).
+
+        Args:
+            current_density: Current density in vehicles/km/lane
+            free_flow_speed_km_h: Free-flow speed in km/h
+
+        Returns:
+            float: Speed in km/h
+        """
+        return max(
+            round(free_flow_speed_km_h * ((1 - (current_density / MAX_DENSITY) ** (L - 1)) ** (1 / (1 - M)))),
+            MIN_VELOCITY
+        )
+
+    def _calculate_q_max_u(self, free_flow_speed_km_h, num_lanes):
+        """Calculate optimal flow speed (q_max_u) using Tree Method's algorithm.
+
+        This is the speed at which traffic flow is maximized for this edge.
+
+        Args:
+            free_flow_speed_km_h: Free-flow speed in km/h
+            num_lanes: Number of lanes
+
+        Returns:
+            float: Optimal flow speed in km/h
+        """
+        q_max = 0
+        q_max_u = -1
+
+        for k in range(MAX_DENSITY):
+            u = self._calc_u_by_k(k, free_flow_speed_km_h)
+            q = u * k * num_lanes
+            if q > q_max:
+                q_max = q
+                q_max_u = u
+
+        return q_max_u
+
+    def _compute_reward(self):
+        """Empirically validated reward based on comparative analysis.
+
+        Uses z-score normalization and Cohen's d-based weights from
+        Tree Method vs Fixed timing comparative study.
+
+        Updated 2025-12-07: Removed broken travel time metric, added throughput bonus.
+
+        Returns:
+            float: Reward value (higher is better, expected range -1 to +2)
+        """
+        if not self.vehicle_tracker or not self.reward_calculator:
+            return DEFAULT_FALLBACK_VALUE
+
+        # Collect the 3 empirically validated metrics (travel time removed - broken)
+        avg_waiting_per_vehicle = self._get_avg_waiting_per_vehicle()
+        avg_speed_kmh = self._get_avg_speed_kmh()
+        avg_queue_length = self._get_avg_queue_length()
+
+        # Get throughput for bonus (vehicles that completed their trips this step)
+        vehicles_arrived = len(traci.simulation.getArrivedIDList())
+
+        # Compute empirical reward using validated function
+        reward = self.reward_calculator.compute_empirical_reward(
+            avg_waiting_per_vehicle=avg_waiting_per_vehicle,
+            avg_speed_kmh=avg_speed_kmh,
+            avg_queue_length=avg_queue_length,
+            vehicles_arrived_this_step=vehicles_arrived
+        )
+
+        # Logging (every 100 steps) - Optional for analysis
+        if self.current_step % 100 == 0:
+            logger = logging.getLogger(self.__class__.__name__)
+            logger.debug(
+                f"Step {self.current_step}: "
+                f"waiting={avg_waiting_per_vehicle:.2f}s, "
+                f"speed={avg_speed_kmh:.2f}km/h, "
+                f"queue={avg_queue_length:.2f}, "
+                f"arrived={vehicles_arrived}, "
+                f"reward={reward:.4f}"
+            )
+
+        return reward
+
+    def _get_avg_waiting_per_vehicle(self) -> float:
+        """Get average waiting time per vehicle (seconds).
+
+        Returns:
+            float: Average waiting time across all active vehicles
+        """
+        if not self.traci_connected:
+            return 0.0
+
+        try:
+            active_vehicles = traci.vehicle.getIDList()
+            if not active_vehicles:
+                return 0.0
+
+            total_waiting_time = 0.0
+            for vehicle_id in active_vehicles:
+                try:
+                    waiting_time = traci.vehicle.getWaitingTime(vehicle_id)
+                    total_waiting_time += waiting_time
+                except Exception:
+                    continue
+
+            return total_waiting_time / len(active_vehicles)
+        except Exception:
+            return 0.0
+
+    def _get_avg_speed_kmh(self) -> float:
+        """Get average network speed (km/h).
+
+        Returns:
+            float: Average speed across all active vehicles
+        """
+        if not self.traci_connected:
+            return 0.0
+
+        try:
+            active_vehicles = traci.vehicle.getIDList()
+            if not active_vehicles:
+                return 0.0
+
+            total_speed = 0.0
+            for vehicle_id in active_vehicles:
+                try:
+                    speed_ms = traci.vehicle.getSpeed(vehicle_id)
+                    total_speed += speed_ms * 3.6  # Convert m/s to km/h
+                except Exception:
+                    continue
+
+            return total_speed / len(active_vehicles)
+        except Exception:
+            return 0.0
+
+    def _get_avg_queue_length(self) -> float:
+        """Get average queue length (vehicles) across all controlled lanes.
+
+        Matches MetricLogger's lane-level calculation for proper normalization.
+
+        Returns:
+            float: Average number of halting vehicles per lane
+        """
+        if not self.traci_connected:
+            return 0.0
+
+        try:
+            total_halting = 0.0
+            lane_count = 0
+
+            # Iterate through controlled lanes (matching MetricLogger)
+            for junction_id in self.junction_ids:
+                try:
+                    controlled_lanes = traci.trafficlight.getControlledLanes(junction_id)
+                    for lane_id in controlled_lanes:
+                        halting_count = traci.lane.getLastStepHaltingNumber(lane_id)
+                        total_halting += halting_count
+                        lane_count += 1
+                except Exception:
+                    continue
+
+            if lane_count == 0:
+                return 0.0
+
+            return total_halting / lane_count
+        except Exception:
+            return 0.0
+
+    def _get_avg_edge_travel_time(self) -> float:
+        """Get average edge travel time (seconds) across all edges.
+
+        Uses SUMO's built-in getTraveltime() to match MetricLogger.
+
+        Returns:
+            float: Average travel time per edge
+        """
+        if not self.traci_connected:
+            return 0.0
+
+        try:
+            total_travel_time = 0.0
+            edge_count = 0
+
+            for edge_id in self.edge_ids:
+                if ':' in edge_id:  # Skip internal edges
+                    continue
+
+                try:
+                    # Use SUMO's built-in travel time (matches MetricLogger)
+                    travel_time = traci.edge.getTraveltime(edge_id)
+                    total_travel_time += travel_time
+                    edge_count += 1
+                except Exception:
+                    continue
+
+            if edge_count == 0:
+                return 0.0
+
+            return total_travel_time / edge_count
+        except Exception:
+            return 0.0
+
+    def _is_terminated(self):
+        """Check if episode should end naturally.
+
+        Returns:
+            bool: True if simulation completed successfully
+        """
+        if not self.traci_connected:
+            return True
+
+        # Check if simulation time reached configured end_time
+        current_time = traci.simulation.getTime()
+        if current_time >= self.end_time:
+            return True
+
+        # Check if all vehicles have completed their journeys
+        try:
+            active_vehicles = traci.vehicle.getIDList()
+            departed_vehicles = traci.simulation.getDepartedIDList()
+            arrived_vehicles = traci.simulation.getArrivedIDList()
+
+            # Episode ends when no more vehicles are active and no more will depart
+            if len(active_vehicles) == 0 and len(departed_vehicles) == 0:
+                return True
+
+        except Exception:
+            # If we can't get vehicle info, assume episode should end
+            return True
+
+        return False
+
+    def _is_truncated(self):
+        """Check if episode should be truncated early.
+
+        Returns:
+            bool: True if episode should be cut short (timeout, error, etc.)
+        """
+        if not self.traci_connected:
+            return True
+
+        # Check for SUMO error conditions
+        try:
+            # Test if TraCI is still responsive
+            _ = traci.simulation.getTime()
+        except Exception:
+            # TraCI connection lost or error occurred
+            return True
+
+        # Check for excessive episode length (safety check)
+        if self.current_step > self.end_time * 2:
+            return True
+
+        return False
+
+    def get_final_statistics(self) -> Dict[str, float]:
+        """Get final simulation statistics for reward function evaluation.
+
+        Returns:
+            Dict containing:
+                - completion_rate: Fraction of vehicles that completed their journey
+                - avg_waiting_time: Average waiting time per vehicle (seconds)
+                - avg_time_loss: Average time loss per vehicle (seconds)
+                - throughput: Vehicles per hour
+                - vehicles_arrived: Total number of vehicles that arrived
+                - vehicles_loaded: Total number of vehicles loaded into simulation
+                - vehicles_inserted: Total number of vehicles that departed
+                - insertion_rate: Fraction of loaded vehicles that were inserted
+        """
+        stats = {
+            'completion_rate': 0.0,
+            'avg_waiting_time': 0.0,
+            'avg_time_loss': 0.0,
+            'throughput': 0.0,
+            'vehicles_arrived': 0,
+            'vehicles_loaded': 0,
+            'vehicles_inserted': 0,
+            'insertion_rate': 0.0
+        }
+
+        if not self.traci_connected:
+            return stats
+
+        try:
+            # Get vehicle counts
+            arrived_list = traci.simulation.getArrivedIDList()
+            departed_list = traci.simulation.getDepartedIDList()
+            loaded_count = traci.simulation.getLoadedNumber()
+            departed_count = traci.simulation.getDepartedNumber()
+            arrived_count = traci.simulation.getArrivedNumber()
+
+            # Basic counts
+            stats['vehicles_loaded'] = loaded_count
+            stats['vehicles_inserted'] = departed_count
+            stats['vehicles_arrived'] = arrived_count
+
+            # Completion rate: arrived / loaded
+            if loaded_count > 0:
+                stats['completion_rate'] = arrived_count / loaded_count
+
+            # Insertion rate: departed / loaded
+            if loaded_count > 0:
+                stats['insertion_rate'] = departed_count / loaded_count
+
+            # Throughput: vehicles per hour
+            simulation_time_hours = traci.simulation.getTime() / 3600.0
+            if simulation_time_hours > 0:
+                stats['throughput'] = arrived_count / simulation_time_hours
+
+            # Average waiting time and time loss (from arrived vehicles)
+            total_waiting_time = 0.0
+            total_time_loss = 0.0
+
+            # Get trip info from vehicle tracker if available
+            if self.vehicle_tracker and len(self.vehicle_tracker.completed_vehicles) > 0:
+                for vehicle_id in self.vehicle_tracker.completed_vehicles:
+                    if vehicle_id in self.vehicle_tracker.vehicle_histories:
+                        # Use tracked data if available
+                        vehicle_data = self.vehicle_tracker.vehicle_histories[vehicle_id]
+                        total_waiting_time += vehicle_data.get(
+                            'last_waiting_time', 0.0)
+
+                # Average
+                completed_count = len(self.vehicle_tracker.completed_vehicles)
+                if completed_count > 0:
+                    stats['avg_waiting_time'] = total_waiting_time / \
+                        completed_count
+
+            # For time loss, we'd need trip info from SUMO - use approximation
+            # Time loss ≈ waiting time (rough estimate)
+            stats['avg_time_loss'] = stats['avg_waiting_time']
+
+        except Exception as e:
+            logger = logging.getLogger(self.__class__.__name__)
+            logger.warning(f"Error collecting final statistics: {e}")
+
+        return stats
+
+
+    def close(self):
+        """Clean up environment resources."""
+        # Close reward calculator (which closes the log file)
+        if self.reward_calculator:
+            try:
+                self.reward_calculator.close()
+                logger = logging.getLogger(self.__class__.__name__)
+                logger.info(
+                    f"Closed reward analysis log for episode {self.episode_number}")
+            except:
+                pass
+
+        if self.traci_connected:
+            try:
+                traci.close()
+            except:
+                pass
+            self.traci_connected = False
+
+        # Clean up temporary workspace if created
+        if self.workspace_dir and self.workspace_dir.startswith('/tmp'):
+            try:
+                shutil.rmtree(self.workspace_dir)
+            except:
+                pass
+
+    def _generate_sumo_files(self):
+        """Generate SUMO network and route files using existing pipeline.
+
+        If network_path is set, reuses pre-generated network files and only
+        generates routes (Steps 6-7). Otherwise, runs the full pipeline (Steps 1-7).
+        """
+        # Create args object from stored CLI args
+        if self.cli_args is None:
+            raise ValueError(
+                "Unable to generate CLI args - no parameters provided")
+
+        # Convert dict to Namespace object
+        args = argparse.Namespace(**self.cli_args)
+
+        # CRITICAL FIX: Override seeds with episode seed for episode variation
+        # Each episode needs different traffic patterns for meaningful learning!
+        # However, respect explicitly set seeds from CLI (for demonstration collection)
+        if hasattr(self, 'episode_seed'):
+            # Use episode seed to generate deterministic but varied traffic per episode
+            # Offset each seed type so network/private/public traffic vary independently
+            # ONLY override if seeds were not explicitly set (None means not set)
+            if getattr(args, 'network_seed', None) is None:
+                args.network_seed = self.episode_seed
+            if getattr(args, 'private_traffic_seed', None) is None:
+                args.private_traffic_seed = self.episode_seed + 1000
+            if getattr(args, 'public_traffic_seed', None) is None:
+                args.public_traffic_seed = self.episode_seed + 2000
+
+        # DEBUG: Log actual seeds being used (use print for reliable output)
+        logger = logging.getLogger(__name__)
+        print(f"[SUMO FILES] Seeds: network={getattr(args, 'network_seed', 'None')}, private={getattr(args, 'private_traffic_seed', 'None')}, public={getattr(args, 'public_traffic_seed', 'None')}", flush=True)
+
+        # Check network reuse with print() for reliable output
+        print(f"[SUMO FILES] network_path='{self.network_path}'", flush=True)
+
+        # If network_path is set, use network reuse (it MUST exist, we verified at generation time)
+        if self.network_path:
+            net_file = os.path.join(self.network_path, "grid.net.xml")
+            dir_exists = os.path.exists(self.network_path)
+            file_exists = os.path.exists(net_file)
+            print(f"[SUMO FILES] dir_exists={dir_exists}, file_exists={file_exists}", flush=True)
+
+            if file_exists:
+                print(f"[SUMO FILES] ✅ Reusing network from: {self.network_path}", flush=True)
+                self._generate_with_network_reuse(args)
+                return
+            else:
+                # Fatal error - network_path set but file missing
+                print(f"[SUMO FILES] ERROR: Network path set but grid.net.xml missing!", flush=True)
+                if dir_exists:
+                    contents = os.listdir(self.network_path)
+                    print(f"[SUMO FILES] Dir contents: {contents}", flush=True)
+                raise RuntimeError(f"Network path set but grid.net.xml missing: {net_file}")
+
+        # Only run full pipeline if no network_path (shouldn't happen in normal RL training)
+        print(f"[SUMO FILES] ⚠️ No network_path, running FULL pipeline (Steps 1-7)...", flush=True)
+        pipeline = PipelineFactory.create_pipeline(args)
+        if hasattr(pipeline, 'execute_file_generation_only'):
+            pipeline.execute_file_generation_only()
+        else:
+            # Fallback for other pipeline types (e.g., SamplePipeline)
+            pipeline.execute()
+
+    def _generate_with_network_reuse(self, args):
+        """Generate SUMO files reusing pre-generated network (Steps 6-7 only).
+
+        Copies network files from network_path to workspace, then generates
+        only vehicle routes and SUMO configuration.
+
+        Args:
+            args: Namespace with simulation parameters
+        """
+        from src.config import CONFIG
+        from src.constants import COMPARISON_NETWORK_FILES
+        from src.traffic.builder import execute_route_generation
+        from src.sumo_integration.sumo_utils import execute_config_generation
+
+        logger = logging.getLogger(__name__)
+
+        # Update CONFIG to use current workspace
+        CONFIG.update_workspace(args.workspace)
+
+        # Create workspace directory
+        actual_workspace = os.path.join(args.workspace, 'workspace')
+        os.makedirs(actual_workspace, exist_ok=True)
+
+        # Copy network files from pre-generated network path
+        network_files_copied = 0
+        optional_files = ["zones.geojson", "attractiveness_phases.json"]
+        all_files = list(COMPARISON_NETWORK_FILES) + optional_files
+
+        for filename in all_files:
+            src_file = os.path.join(self.network_path, filename)
+            dst_file = os.path.join(actual_workspace, filename)
+            if os.path.exists(src_file):
+                shutil.copy2(src_file, dst_file)
+                network_files_copied += 1
+                logger.debug(f"Copied {filename} to workspace")
+
+        logger.info(f"📁 Copied {network_files_copied} network files to workspace")
+
+        # Step 6: Generate vehicle routes with episode-specific seeds
+        logger.info("🚗 Generating vehicle routes (Step 6)")
+        execute_route_generation(args)
+
+        # Step 7: Generate SUMO configuration
+        logger.info("⚙️ Generating SUMO configuration (Step 7)")
+        execute_config_generation(args)
+
+    def _start_sumo_simulation(self):
+        """Start SUMO simulation with TraCI connection."""
+        # Find the generated SUMO config file
+        # Note: CONFIG.update_workspace() already appends '/workspace' to the base path,
+        # so self.workspace_dir already points to the correct workspace directory
+        # (e.g., "models/rl_20251009_111047" becomes "models/rl_20251009_111047/workspace" via CONFIG)
+
+        # However, self.workspace_dir still has the original value (before CONFIG added /workspace)
+        # So we need to look in workspace_dir/workspace for the actual files
+        actual_workspace = os.path.join(self.workspace_dir, 'workspace')
+
+        sumo_config = None
+        if os.path.exists(actual_workspace):
+            for file in os.listdir(actual_workspace):
+                if file.endswith('.sumocfg'):
+                    sumo_config = os.path.join(actual_workspace, file)
+                    break
+
+        if not sumo_config:
+            raise RuntimeError(
+                f"No SUMO config file found in {actual_workspace}")
+
+        # Get a free port for this environment
+        if self.traci_port is None:
+            self.traci_port = self._get_free_port()
+
+        # Start SUMO with TraCI using unique port
+        # Don't specify output files - let SUMO use defaults or config file settings
+        sumo_cmd = [
+            'sumo',
+            '-c', sumo_config,
+            '--start',
+            '--quit-on-end',
+            '--no-step-log',
+            '--no-warnings',
+        ]
+
+        # Add SUMO random seed if episode_seed is set
+        # This ensures vehicle behavior (lane changing, speed variation) differs between episodes
+        if hasattr(self, 'episode_seed') and self.episode_seed is not None:
+            sumo_cmd.extend(['--seed', str(self.episode_seed)])
+            logger = logging.getLogger(__name__)
+            logger.info(f"🎲 SUMO random seed set to: {self.episode_seed}")
+
+        traci.start(sumo_cmd, port=self.traci_port)
+        self.traci_connected = True
+
+        # Get network topology information
+        self.junction_ids = traci.trafficlight.getIDList()
+        self.edge_ids = traci.edge.getIDList()
+
+        # Cache edge properties for cost-based reward calculation
+        # These are static properties that don't change during simulation
+        self.edge_properties = {}
+        for edge_id in self.edge_ids:
+            # Get lane information (use first lane for length and max speed since all lanes on an edge share these)
+            lane_id = f"{edge_id}_0"  # First lane ID
+            try:
+                self.edge_properties[edge_id] = {
+                    'lanes': traci.edge.getLaneNumber(edge_id),
+                    'length': traci.lane.getLength(lane_id),  # meters
+                    'free_flow_speed': traci.lane.getMaxSpeed(lane_id) * 3.6  # m/s to km/h
+                }
+            except Exception as e:
+                # If lane doesn't exist (shouldn't happen), skip this edge
+                logger = logging.getLogger(__name__)
+                logger.warning(f"Could not cache properties for edge {edge_id}: {e}")
+
+        # Read actual phase counts for each junction
+        self.junction_phase_counts = {}
+        for junction_id in self.junction_ids:
+            logic = traci.trafficlight.getAllProgramLogics(junction_id)
+            if logic and len(logic) > 0:
+                num_phases = len(logic[0].phases)
+                self.junction_phase_counts[junction_id] = num_phases
+
+        # Update action space with actual traffic light phases
+        self._update_action_space_from_sumo()
+
+        # Observation space already set correctly during __init__ by _get_actual_network_dimensions()
+        # No need to update it here
+
+    def _apply_traffic_light_actions(self, actions):
+        """Apply RL actions to traffic lights.
+
+        For continuous actions: converts duration proportions to schedules
+        For discrete actions: applies phase immediately
+        """
+        if not self.traci_connected:
+            return
+
+        from .constants import RL_USE_CONTINUOUS_ACTIONS, RL_ACTIONS_PER_JUNCTION
+
+        # Debug: Log action shape for troubleshooting
+        expected_size = len(self.junction_ids) * RL_ACTIONS_PER_JUNCTION
+        if len(actions) != expected_size:
+            raise ValueError(
+                f"Action size mismatch! "
+                f"Received: {len(actions)}, Expected: {expected_size} "
+                f"(junctions: {len(self.junction_ids)}, actions_per_junction: {RL_ACTIONS_PER_JUNCTION}). "
+                f"This indicates the action space was not properly initialized."
+            )
+
+        # Record actions for vehicle tracking
+        action_dict = {}
+
+        if RL_USE_CONTINUOUS_ACTIONS:
+            # Duration-based control: convert raw actions to duration schedules
+            junction_schedules = {}
+
+            for i, junction_id in enumerate(self.junction_ids):
+                # Extract 4 values for this junction
+                start_idx = i * RL_ACTIONS_PER_JUNCTION
+                end_idx = start_idx + RL_ACTIONS_PER_JUNCTION
+                raw_outputs = actions[start_idx:end_idx]
+
+                # Apply softmax to get proportions
+                proportions = self._softmax(raw_outputs)
+
+                # Convert to durations summing to current_cycle_length
+                durations = self._proportions_to_durations(
+                    proportions,
+                    self.current_cycle_length,
+                    self.min_phase_time
+                )
+
+                junction_schedules[junction_id] = durations
+
+                # Record first phase for vehicle tracking
+                action_dict[junction_id] = (0, durations[0])
+
+            # Store schedule for application during cycle
+            self.current_schedules = junction_schedules
+            self.cycle_start_step = self.current_step
+
+        elif RL_PHASE_ONLY_MODE:
+            # Phase-only mode: discrete phase selection
+            for i, junction_id in enumerate(self.junction_ids):
+                if i < len(actions):
+                    phase_idx = int(actions[i])
+                    duration = RL_FIXED_PHASE_DURATION
+
+                    try:
+                        traci.trafficlight.setPhase(junction_id, phase_idx)
+                        traci.trafficlight.setPhaseDuration(
+                            junction_id, duration)
+                    except Exception:
+                        pass
+
+                    action_dict[junction_id] = (phase_idx, duration)
+        else:
+            # Legacy mode: phase + duration pairs
+            action_pairs = actions.reshape(
+                self.num_intersections, ACTIONS_PER_INTERSECTION)
+
+            for i, junction_id in enumerate(self.junction_ids):
+                phase_idx, duration_idx = action_pairs[i]
+                duration = PHASE_DURATION_OPTIONS[int(duration_idx)]
+
+                try:
+                    traci.trafficlight.setPhase(junction_id, int(phase_idx))
+                    traci.trafficlight.setPhaseDuration(junction_id, duration)
+                except Exception:
+                    pass
+
+                action_dict[junction_id] = (int(phase_idx), duration)
+
+        # Record decision for vehicle tracking
+        self.vehicle_tracker.record_decision(self.current_step, action_dict)
+
+    def _softmax(self, x):
+        """Numerically stable softmax.
+
+        Args:
+            x: Array of raw values
+
+        Returns:
+            Array of probabilities summing to 1.0
+        """
+        # Handle empty array case (should not happen in normal operation)
+        if len(x) == 0:
+            raise ValueError(
+                f"Cannot apply softmax to empty array. "
+                f"Action shape: {len(x)}, Expected: {len(self.junction_ids) * 4}. "
+                f"This indicates an action space dimension mismatch."
+            )
+
+        exp_x = np.exp(x - np.max(x))
+        return exp_x / exp_x.sum()
+
+    def _proportions_to_durations(self, proportions, cycle_length, min_phase_time):
+        """Convert proportions to integer durations with constraints.
+
+        Args:
+            proportions: Array of 4 proportions summing to 1.0 (e.g., [0.25, 0.15, 0.40, 0.20])
+            cycle_length: Total cycle time in seconds (e.g., 90)
+            min_phase_time: Minimum duration per phase in seconds (e.g., 10)
+
+        Returns:
+            List of 4 integer durations summing exactly to cycle_length
+        """
+        num_phases = len(proportions)
+        available_time = cycle_length - (num_phases * min_phase_time)
+
+        # Calculate durations
+        durations = [min_phase_time + (p * available_time) for p in proportions]
+
+        # Round to integers
+        durations = [int(round(d)) for d in durations]
+
+        # Ensure exact sum (adjust largest phase if needed)
+        diff = cycle_length - sum(durations)
+        if diff != 0:
+            max_idx = np.argmax(durations)
+            durations[max_idx] += diff
+
+        return durations
+
+    def _apply_scheduled_phases(self, time_in_cycle):
+        """Apply correct phase based on schedule and time within cycle.
+
+        Args:
+            time_in_cycle: Time elapsed since start of cycle (0 to cycle_length-1)
+        """
+        if not self.current_schedules:
+            return
+
+        for junction_id, durations in self.current_schedules.items():
+            # Get actual number of phases for this junction
+            actual_num_phases = self.junction_phase_counts.get(junction_id, 4)
+
+            # Only use the durations for phases that actually exist
+            valid_durations = durations[:actual_num_phases]
+
+            # Find which phase should be active at this time
+            elapsed = 0
+            for phase_idx, duration in enumerate(valid_durations):
+                if time_in_cycle < elapsed + duration:
+                    # This is the active phase - apply it
+                    try:
+                        traci.trafficlight.setPhase(junction_id, phase_idx)
+                        traci.trafficlight.setPhaseDuration(junction_id, duration)
+                    except Exception:
+                        pass
+                    break
+                elapsed += duration
+
+    def _select_next_cycle_length(self):
+        """Select cycle length for next decision based on strategy."""
+        if len(self.cycle_lengths) == 1:
+            # Fixed cycle length
+            return
+
+        import random
+
+        if self.cycle_strategy == 'random':
+            self.current_cycle_length = random.choice(self.cycle_lengths)
+        elif self.cycle_strategy == 'sequential':
+            idx = self.decision_count % len(self.cycle_lengths)
+            self.current_cycle_length = self.cycle_lengths[idx]
+        elif self.cycle_strategy == 'adaptive':
+            # Future enhancement: adapt based on traffic conditions
+            # For now, use random
+            self.current_cycle_length = random.choice(self.cycle_lengths)
+        # else: 'fixed' - do nothing, keep current
+
+    def _get_current_avg_waiting_time(self) -> float:
+        """Get current average waiting time across all vehicles.
+
+        Returns:
+            float: Average waiting time in seconds
+        """
+        if not self.traci_connected:
+            return 0.0
+
+        try:
+            active_vehicles = traci.vehicle.getIDList()
+            if not active_vehicles:
+                return 0.0
+
+            total_waiting_time = 0.0
+            for vehicle_id in active_vehicles:
+                try:
+                    waiting_time = traci.vehicle.getWaitingTime(vehicle_id)
+                    total_waiting_time += waiting_time
+                except Exception:
+                    continue
+
+            return total_waiting_time / len(active_vehicles)
+        except Exception:
+            return 0.0
+
+    def _get_network_performance_metrics(self) -> Tuple[float, int]:
+        """Get current network performance metrics for progressive bonuses.
+
+        Returns:
+            Tuple[float, int]: (average_speed_kmh, bottleneck_count)
+        """
+        if not self.traci_connected:
+            return 0.0, 0
+
+        try:
+            # Calculate average network speed
+            total_speed = 0.0
+            vehicle_count = 0
+            active_vehicles = traci.vehicle.getIDList()
+
+            for vehicle_id in active_vehicles:
+                try:
+                    speed_ms = traci.vehicle.getSpeed(vehicle_id)
+                    total_speed += speed_ms * 3.6  # Convert to km/h
+                    vehicle_count += 1
+                except Exception:
+                    continue
+
+            avg_speed = total_speed / max(vehicle_count, 1)
+
+            # Get bottleneck count from traffic analyzer if available
+            bottleneck_count = 0
+            if hasattr(self, 'traffic_analyzer') and self.traffic_analyzer:
+                # Count edges that are detected as bottlenecks
+                for edge_id in self.edge_ids:
+                    if ':' in edge_id or edge_id not in self.traffic_analyzer.edge_links:
+                        continue
+
+                    try:
+                        link = self.traffic_analyzer.edge_links[edge_id]
+                        current_speed = traci.edge.getLastStepMeanSpeed(
+                            edge_id) * 3.6
+                        if current_speed < link.q_max_properties.q_max_u:
+                            bottleneck_count += 1
+                    except Exception:
+                        continue
+
+            return avg_speed, bottleneck_count
+
+        except Exception:
+            return 0.0, 0
+
+    def _get_total_vehicles_expected(self) -> int:
+        """Get the total number of vehicles expected in this simulation.
+
+        Returns:
+            int: Total number of vehicles expected
+        """
+        # Return vehicle count from initialization
+        return self.num_vehicles
+
+    def _get_free_port(self):
+        """Get a free port for TraCI connection."""
+        with socket.socket(socket.AF_INET, socket.SOCK_STREAM) as s:
+            s.bind(('', 0))
+            s.listen(1)
+            port = s.getsockname()[1]
+        return port
+
+    def _update_action_space_from_sumo(self):
+        """Update action space based on actual traffic light phases from SUMO."""
+        if not self.traci_connected:
+            return
+
+        # Skip action space update for continuous actions (duration-based control)
+        # Continuous actions use fixed shape (num_junctions * 4) regardless of actual phases
+        from .constants import RL_USE_CONTINUOUS_ACTIONS
+        if RL_USE_CONTINUOUS_ACTIONS:
+            return
+
+        logger = logging.getLogger(self.__class__.__name__)
+
+        logger.info(f"=== DEBUGGING ACTION SPACE UPDATE ===")
+        # logger.info(f"Available junction IDs: {self.junction_ids}")
+        # logger.info(f"Number of junctions: {len(self.junction_ids)}")
+
+        # Also check what TraCI sees as traffic lights
+        try:
+            all_tls = traci.trafficlight.getIDList()
+            # logger.info(f"All traffic lights from TraCI: {all_tls}")
+        except Exception as e:
+            logger.error(f"Failed to get traffic light IDs from TraCI: {e}")
+            raise RuntimeError(f"Cannot access TraCI traffic lights: {e}")
+
+        actual_phase_counts = []
+        for i, junction_id in enumerate(self.junction_ids):
+            try:
+                # Get the traffic light logic
+                logic = traci.trafficlight.getAllProgramLogics(junction_id)
+
+                if not logic or len(logic) == 0:
+                    raise RuntimeError(
+                        f"Junction {junction_id}: No traffic light logic found")
+
+                first_program = logic[0]
+                if not hasattr(first_program, 'phases'):
+                    raise RuntimeError(
+                        f"Junction {junction_id}: Logic program has no phases attribute")
+
+                phases = first_program.phases
+                num_phases = len(phases)
+
+                if num_phases == 0:
+                    raise RuntimeError(
+                        f"Junction {junction_id}: Zero phases found")
+
+                actual_phase_counts.append(num_phases)
+                # logger.info(f"✓ Junction {junction_id}: Successfully added {num_phases} phases")
+
+            except Exception as e:
+                logger.error(
+                    f"✗ CRITICAL ERROR processing junction {junction_id}: {e}")
+                raise RuntimeError(
+                    f"Failed to get phase data for junction {junction_id}: {e}. NO FALLBACKS ALLOWED - SYSTEM MUST HAVE ACCURATE TRAFFIC LIGHT DATA")
+
+        if not actual_phase_counts:
+            raise RuntimeError(
+                "No valid junctions found - SYSTEM CANNOT PROCEED WITHOUT TRAFFIC LIGHT DATA")
+
+        # Update action space with actual phase counts
+        from gymnasium.spaces import MultiDiscrete
+        self.action_space = MultiDiscrete(actual_phase_counts)
+        # logger.info(f"✓ SUCCESS: Updated action space to: {self.action_space}")
+        # logger.info(f"✓ Phase counts per junction: {actual_phase_counts}")
+        logger.info(f"=== ACTION SPACE UPDATE COMPLETE ===")
+
+        # Validate that we have variation in phase counts (not all the same)
+        unique_counts = set(actual_phase_counts)
+        if len(unique_counts) == 1 and list(unique_counts)[0] == 4:
+            logger.warning(
+                f"⚠️  ALL JUNCTIONS HAVE EXACTLY 4 PHASES - This may indicate a systematic issue")
+        else:
+            logger.info(
+                f"✓ Action space has variation: unique phase counts = {sorted(unique_counts)}")
+
+    def _update_observation_space_from_sumo(self):
+        """Update observation space based on actual network dimensions from SUMO."""
+        if not self.traci_connected:
+            return
+
+        logger = logging.getLogger(self.__class__.__name__)
+
+        try:
+            # Calculate actual state vector size based on SUMO network
+            actual_edge_count = len([e for e in self.edge_ids if ':' not in e])
+            actual_junction_count = len(self.junction_ids)
+
+            from .constants import (
+                RL_DYNAMIC_EDGE_FEATURES_COUNT, RL_DYNAMIC_JUNCTION_FEATURES_COUNT,
+                RL_DYNAMIC_NETWORK_FEATURES_COUNT, STATE_NORMALIZATION_MIN, STATE_NORMALIZATION_MAX
+            )
+
+            actual_state_size = (
+                actual_edge_count * RL_DYNAMIC_EDGE_FEATURES_COUNT +
+                actual_junction_count * RL_DYNAMIC_JUNCTION_FEATURES_COUNT +
+                RL_DYNAMIC_NETWORK_FEATURES_COUNT +
+                1  # +1 for normalized cycle_length feature
+            )
+
+            # Update observation space with actual dimensions
+            import gymnasium as gym
+            self.observation_space = gym.spaces.Box(
+                low=STATE_NORMALIZATION_MIN,
+                # Add tolerance for floating point precision
+                high=STATE_NORMALIZATION_MAX + 0.01,
+                shape=(actual_state_size,),
+                dtype='float32'
+            )
+
+            logger.info(
+                f"Updated observation space to: {actual_state_size} features")
+            logger.info(
+                f"  Edge features: {actual_edge_count} × {RL_DYNAMIC_EDGE_FEATURES_COUNT} = {actual_edge_count * RL_DYNAMIC_EDGE_FEATURES_COUNT}")
+            logger.info(
+                f"  Junction features: {actual_junction_count} × {RL_DYNAMIC_JUNCTION_FEATURES_COUNT} = {actual_junction_count * RL_DYNAMIC_JUNCTION_FEATURES_COUNT}")
+            logger.info(
+                f"  Network features: {RL_DYNAMIC_NETWORK_FEATURES_COUNT}")
+            logger.info(
+                f"  Cycle length feature: 1")
+
+        except Exception as e:
+            logger.error(f"Failed to update observation space from SUMO: {e}")
+            logger.info("Keeping default observation space")
+
+    def _parse_network_dimensions_from_file(self, net_file: str):
+        """Parse edge/junction counts from existing network XML file.
+
+        Args:
+            net_file: Path to the network XML file
+
+        Returns:
+            Tuple[int, int]: (actual_edge_count, actual_junction_count)
+        """
+        import xml.etree.ElementTree as ET
+        logger = logging.getLogger(self.__class__.__name__)
+
+        tree = ET.parse(net_file)
+        root = tree.getroot()
+
+        # Count edges (exclude internal edges with ':')
+        all_edges = root.findall('.//edge')
+        actual_edges = [e for e in all_edges if ':' not in e.get('id', '')]
+        actual_edge_count = len(actual_edges)
+
+        # Count traffic lights (junctions with traffic lights)
+        junctions = root.findall(".//junction[@type='traffic_light']")
+        actual_junction_count = len(junctions)
+
+        logger.info(f"Parsed network dimensions from: {net_file}")
+        logger.info(f"  Edges: {actual_edge_count}")
+        logger.info(f"  Junctions: {actual_junction_count}")
+
+        return actual_edge_count, actual_junction_count
+
+    def _get_actual_network_dimensions(self):
+        """
+        Get actual edge and junction counts from the network.
+
+        First checks if a pre-generated network path was provided. Then checks if
+        network files already exist in the workspace. If neither, generates network temporarily.
+
+        This is needed because edge splitting creates many more edges than the basic
+        grid formula predicts.
+
+        Returns:
+            Tuple[int, int]: (actual_edge_count, actual_junction_count)
+        """
+        logger = logging.getLogger(self.__class__.__name__)
+
+        # Use print() for reliable output (logging gets lost in subprocess noise)
+        print(f"[DIM CHECK] network_path='{self.network_path}'", flush=True)
+
+        # If network_path was provided, it MUST exist (we verified at generation time)
+        if self.network_path:
+            net_file = os.path.join(self.network_path, "grid.net.xml")
+            dir_exists = os.path.exists(self.network_path)
+            file_exists = os.path.exists(net_file)
+            print(f"[DIM CHECK] dir_exists={dir_exists}, file_exists={file_exists}", flush=True)
+
+            if file_exists:
+                print(f"[DIM CHECK] ✅ Using pre-generated network: {net_file}", flush=True)
+                try:
+                    return self._parse_network_dimensions_from_file(net_file)
+                except Exception as e:
+                    logger.warning(f"Failed to parse pre-generated network: {e}")
+                    print(f"[DIM CHECK] WARNING: Parse failed: {e}", flush=True)
+            else:
+                # This should not happen - network_path was set but file doesn't exist
+                print(f"[DIM CHECK] ERROR: network_path set but file missing!", flush=True)
+                if dir_exists:
+                    contents = os.listdir(self.network_path)
+                    print(f"[DIM CHECK] Dir contents: {contents}", flush=True)
+
+        # SECOND: Check if network files already exist in current workspace
+        from src.config import CONFIG
+        if CONFIG.network_file and Path(CONFIG.network_file).exists():
+            print(f"[DIM CHECK] Using existing workspace network: {CONFIG.network_file}", flush=True)
+            logger.info(f"Using existing workspace network: {CONFIG.network_file}")
+            try:
+                return self._parse_network_dimensions_from_file(CONFIG.network_file)
+            except Exception as e:
+                logger.warning(f"Failed to parse existing network XML, will regenerate: {e}")
+
+        # Network doesn't exist yet - need to generate temporarily
+        print(f"[DIM CHECK] ⚠️ No network found, generating temporarily...", flush=True)
+        logger.info("Generating network temporarily for dimension check")
+        temp_dir = tempfile.mkdtemp(prefix="rl_network_count_")
+
+        try:
+            # Save current workspace
+            original_workspace = self.workspace
+
+            # Use temporary workspace
+            self.cli_args['workspace'] = temp_dir
+
+            # Update global CONFIG to point to temporary workspace
+            from src.config import CONFIG
+            original_config_output_dir = CONFIG._output_dir
+            CONFIG.update_workspace(temp_dir)
+
+            # Create the workspace subdirectory
+            workspace_subdir = Path(temp_dir) / "workspace"
+            workspace_subdir.mkdir(parents=True, exist_ok=True)
+
+            # Ensure all seed-related attributes exist
+            if 'seed' not in self.cli_args:
+                self.cli_args['seed'] = None
+            if 'network_seed' not in self.cli_args:
+                self.cli_args['network_seed'] = None
+            if 'private_traffic_seed' not in self.cli_args:
+                self.cli_args['private_traffic_seed'] = None
+            if 'public_traffic_seed' not in self.cli_args:
+                self.cli_args['public_traffic_seed'] = None
+
+            # FIX: Ensure junctions_to_remove exists with proper default
+            if 'junctions_to_remove' not in self.cli_args:
+                self.cli_args['junctions_to_remove'] = '0'  # Default: no junctions removed
+
+            # Convert dict to namespace object for pipeline steps
+            import argparse
+            args_namespace = argparse.Namespace(**self.cli_args)
+
+            # Run pipeline steps individually to generate network
+            from src.pipeline.steps.network_generation_step import NetworkGenerationStep
+            from src.pipeline.steps.zone_generation_step import ZoneGenerationStep
+            from src.network.split_edges_with_lanes import execute_edge_splitting
+            from src.sumo_integration.sumo_utils import execute_network_rebuild
+
+            # Step 1: Network Generation
+            network_step = NetworkGenerationStep(args_namespace)
+            network_step.run()
+
+            # Step 2: Zone Generation
+            zone_step = ZoneGenerationStep(args_namespace)
+            zone_step.run()
+
+            # Step 3: Edge Splitting with Lane Assignment
+            execute_edge_splitting(args_namespace)
+
+            # Step 4: Network Rebuild
+            execute_network_rebuild(args_namespace)
+
+            # Parse network XML directly - no SUMO/TraCI needed
+            try:
+                actual_edge_count, actual_junction_count = self._parse_network_dimensions_from_file(CONFIG.network_file)
+            except Exception as e:
+                logger.error(f"Failed to parse generated network XML: {e}")
+                # Fall back to estimated values
+                grid_dimension = int(self.cli_args['grid_dimension'])
+                actual_edge_count = 2 * 2 * (2 * grid_dimension * (grid_dimension - 1))
+                actual_junction_count = self.num_intersections
+                logger.warning(f"Using estimated dimensions: {actual_edge_count} edges, {actual_junction_count} junctions")
+
+            # Restore original workspace
+            self.cli_args['workspace'] = original_workspace
+            CONFIG._output_dir = original_config_output_dir
+            CONFIG._update_paths()
+
+            return actual_edge_count, actual_junction_count
+
+        finally:
+            # Clean up temporary directory
+            try:
+                shutil.rmtree(temp_dir)
+            except Exception as e:
+                logger.warning(f"Failed to clean up temporary directory {temp_dir}: {e}")
+
+    def enable_debug_mode(self):
+        """Enable detailed state debugging and logging."""
+        self._debug_state = True
+        if self.traffic_analyzer is not None:
+            self.traffic_analyzer.debug = True
+
+    def disable_debug_mode(self):
+        """Disable detailed state debugging and logging."""
+        self._debug_state = False
+        if self.traffic_analyzer is not None:
+            self.traffic_analyzer.debug = False